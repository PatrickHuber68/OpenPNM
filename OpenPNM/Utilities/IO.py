from OpenPNM.Utilities import misc
import scipy as _sp
import numpy as _np
import os as _os
import pickle as _pickle
from xml.etree import ElementTree as _ET


class PNM(object):

    def __init__(self,**kwargs):
        super().__init__(**kwargs)

    @staticmethod
    def save(network,filename=''):
        r'''
        Save the current simulation in it's entirity.

        Parameters
        ----------
        net : OpenPNM Network Object
            The network object of the simulation to be saved.  This will
            automatically save all Geometry, Phases and Physics objects
            associated with the Network, but will not save any Algorithms.

        filename : string, optional
            The file name to yse for saving.  Defaults to the Network's name.

        Notes
        -----
        This stores the simulation in a nested dictionary with the data dict
        of the object stored under ['data'][object.name], the object linking
        under ['tree'][object.name] and the information to reproduce the models
        under ['mods'][object.name].  The ``load`` method knows how to unpack
        this dictionary.

        Examples
        --------
        >>> # Saving
        >>> pn = OpenPNM.Network.Cubic(shape=[3,3,3])
        >>> geo = OpenPNM.Geometry.Stick_and_Ball(network=pn,pores=pn.pores(),throats=pn.throats(),name='geo_1')
        >>> air = OpenPNM.Phases.Air(network=pn)
        >>> phys = OpenPNM.Physics.Standard(network=pn,phase=air,pores=pn.pores(),throats=pn.throats())
        >>> import OpenPNM.Utilities.IO as io
        >>> io.PNM.save(pn,'test_pn')

        >>> # Loading
        >>> import OpenPNM.Utilities.IO as io
        >>> #pn = io.PNM.load('test_pn')

        >>> # Delete the new file
        >>> import os
        >>> os.remove('test_pn.pnm')

        See Also
        --------
        IO.PNM.load

        '''

        if filename != '':
            filename = filename.split('.')[0]
        else:
            filename = network.name

        #Setup nested dictionary to store simulation
        sim = {}

        #Collect all objects into a single list
        all_objs = [network]
        all_objs.extend(network._geometries)
        all_objs.extend(network._phases)
        all_objs.extend(network._physics)

        #Enter each object's data, object tree and models into dictionary
        for obj in all_objs:
#            try:
#                del obj._logger
#            except:
#                print('No logger found, ignoring request to delete it')
            sim[obj.name] = {}
            sim[obj.name]['data'] = obj.copy()
            sim[obj.name]['associations'] = {'Geometries' : obj.geometries(),
                                             'Phases'     : obj.phases(),
                                             'Physics'    : obj.physics()}
            sim[obj.name]['info'] = {'mro'   : [item.__name__ for item in obj.__class__.__mro__],
                                     'class' : obj.__class__}
            # Capture all of the objects attributes, other than OpenPNM reserved ones
            # Note: This could break if people store funky stuff in attributes
            excl_list = ['_physics','_geometries','_phases','_net','_name','_logger','_models']
            a = {key : obj.__dict__[key] for key in obj.__dict__.keys() if key not in excl_list}
            sim[obj.name]['attrs'] = a
            sim[obj.name]['models'] = {}
            for prop in list(obj._models.keys()):
                sim[obj.name]['models'][prop] = PNM._save_model(obj,prop)
        #Save nested dictionary pickle
        _pickle.dump(sim,open(filename+'.pnm','wb'))
#        #Save nested dictionary as a Numpy zip file
#        _sp.savez_compressed(filename,**sim)
#        #Rename the zip extension to pnm for kicks
#        try:
#            _os.remove(filename+'.pnm')
#        except:
#            pass
#        _os.rename(filename+'.npz',filename+'.pnm')

    @staticmethod
    def _save_model(obj,item):
        r'''
        '''
        #Retrieve info from model
        f = obj._models[item].func
        a = obj._models[item].keywords
        #Store path to model, name of model and argument key:value pairs in a dict
        model = {}
        model['func'] = f
        model['args'] = {}
        for item in a:
            #remove default arguments used in all add_model calls
            if item not in ['physics','network','phase','geometry','mixture']:
                model['args'][item] = a[item]
        return model

    @staticmethod
    def load(filename,models=True):
        r'''
        Load a saved simulation

        Parameters
        ----------
        filename : string
            The name of the simulation to be read in

        See Also
        --------
        IO.PNM.save

        '''
        #Read in file
        filename = filename.split('.')[0]
<<<<<<< HEAD
        temp = _sp.load(filename+'.pnm')
        sim = {}
        sim['data'] = temp['data'].item()
        sim['tree'] = temp['tree'].item()
        sim['mods'] = temp['mods'].item()
        temp.close()

        for obj in sim['data'].keys():  # Network object
            if obj.split('.')[0] == 'Network':
#                if sim['tree'][obj]['SelfType'] == 'Cubic':
#                    net = OpenPNM.Network.Cubic(name=obj.split('.')[1])
#                else:
#                    net = OpenPNM.Network.GenericNetwork(name=obj.split('.')[1])
                net = OpenPNM.Network.GenericNetwork(name=obj.split('.')[1])
                net.update(sim['data'][obj])
                if models:
                    for model in sim['mods'][obj].keys():
                        PNM._load_model(net,sim['mods'][obj][model])

        for obj in sim['data'].keys():  # Geometry objects
            if obj.split('.')[0] == 'Geometry':
                Ps = net.pores(obj.split('.')[1])
                Ts = net.throats(obj.split('.')[1])
                geom = OpenPNM.Geometry.GenericGeometry(network=net,pores=Ps,throats=Ts,name=obj.split('.')[1])
                geom.update(sim['data'][obj])
                if models:
                    for model in sim['mods'][obj].keys():
                        PNM._load_model(geom,sim['mods'][obj][model])

        for obj in sim['data'].keys():  # Do Pure phases or independent mixtures first
            if (obj.split('.')[0] == 'Phases') and (sim['tree'][obj]['Phases'] == []):
                phase = OpenPNM.Phases.GenericPhase(network=net,name=obj.split('.')[1])
                phase.update(sim['data'][obj])
                if models:
                    for model in sim['mods'][obj].keys():
                        PNM._load_model(phase,sim['mods'][obj][model])

        for obj in sim['data'].keys():  # Then do proper mixtures which have subphases
            if (obj.split('.')[0] == 'Phases') and (sim['tree'][obj]['Phases'] != []):
                comps = net.phases(sim['tree'][obj]['Phases'])
                #Instantiate mixture phase with list of components
                phase = OpenPNM.Phases.GenericPhase(network=net,name=obj.split('.')[1],components=comps)
                phase.update(sim['data'][obj])
                if models:
                    for model in sim['mods'][obj].keys():
                        PNM._load_model(phase,sim['mods'][obj][model])

        for obj in sim['data'].keys():  # Physics objects associated with mixures
            if obj.split('.')[0] == 'Physics':
                phase = net.phases(sim['tree'][obj]['Phases'])[0]  # This will always be only 1 phase
                Ps = phase.pores(obj.split('.')[1])
                Ts = phase.throats(obj.split('.')[1])
                phys = OpenPNM.Physics.GenericPhysics(network=net,phase=phase,pores=Ps,throats=Ts,name=obj.split('.')[1])
                phys.update(sim['data'][obj])
                if models:
                    for model in sim['mods'][obj].keys():
                        PNM._load_model(phys,sim['mods'][obj][model])
=======
        sim = _pickle.load(open(filename+'.pnm','rb'))

        for name in sim.keys():  # Network object
            if 'GenericNetwork' in sim[name]['info']['mro']:
                obj = sim[name]
                net = obj['info']['class'](name=name)
                net.update(obj['data'])
                for item in obj['attrs'].keys():
                    setattr(net,item,obj['attrs'][item])
                for item in obj['models'].keys():
                    PNM._load_model(net,obj['models'][item])
                break

        for name in sim.keys():  # Geometry objects
            if 'GenericGeometry' in sim[name]['info']['mro']:
                obj = sim[name]
                Ps = net.pores(name)
                Ts = net.throats(name)
                geom = obj['info']['class'](network=net,pores=Ps,throats=Ts,name=name)
                geom.update(obj['data'])
                for item in obj['attrs'].keys():
                    setattr(geom,item,obj['attrs'][item])
                for item in obj['models'].keys():
                    PNM._load_model(geom,obj['models'][item])

        for name in sim.keys():  # Do Pure phases or independent mixtures first
            if 'GenericPhase' in sim[name]['info']['mro']:
                obj = sim[name]
                phase = obj['info']['class'](network=net,name=name)
                phase.update(obj['data'])
                for item in obj['attrs'].keys():
                    setattr(phase,item,obj['attrs'][item])
                for item in obj['models'].keys():
                    PNM._load_model(phase,obj['models'][item])

        for name in sim.keys():  # Link the phase objects to each other
            if 'GenericPhase' in sim[name]['info']['mro']:
                phase = net.phases(name)[0]
                phase._phases = net.phases(sim[name]['associations']['Phases'])

        for name in sim.keys():  # Physics objects
            if 'GenericPhysics' in sim[name]['info']['mro']:
                obj = sim[name]
                phase = net.phases(obj['associations']['Phases'])[0]  # This will always be only 1 phase
                Ps = net.pores(name)
                Ts = net.throats(name)
                phys = obj['info']['class'](network=net,phase=phase,name=name,pores=Ps,throats=Ts)
                phys.update(obj['data'])
                for item in obj['attrs'].keys():
                    setattr(phys,item,obj['attrs'][item])
                for item in obj['models'].keys():
                    PNM._load_model(phys,obj['models'][item])
>>>>>>> 7defa6b5

        return net

    @staticmethod
    def _load_model(obj,model):
        r'''
        '''
        #Apply model to object using info in dict
        obj.add_model(model=model['func'],regen_mode='deferred',**model['args'])

class VTK():
    r"""
    Class for writing a Vtp file to be read by ParaView

    """

    _TEMPLATE = '''
    <?xml version="1.0" ?>
    <VTKFile byte_order="LittleEndian" type="PolyData" version="0.1">
        <PolyData>
            <Piece NumberOfLines="0" NumberOfPoints="0">
                <Points>
                </Points>
                <Lines>
                </Lines>
                <PointData>
                </PointData>
                <CellData>
                </CellData>
            </Piece>
        </PolyData>
    </VTKFile>
    '''.strip()


    def __init__(self,**kwargs):
        r"""
        Initialize
        """
        super().__init__(**kwargs)

    @staticmethod
    def save(network,filename='',phases=[]):
        r'''
        Save network and phase data to a single vtp file for visualizing in
        Paraview

        Parameters
        ----------
        network : OpenPNM Network Object
            The Network containing the data to be written

        filename : string, optional
            Filename to write data.  If no name is given the file is named after
            ther network

        phases : list, optional
            A list contain OpenPNM Phase object(s) containing data to be written

        Examples
        --------
        >>> pn = OpenPNM.Network.Cubic(shape=[3,3,3])
        >>> geo = OpenPNM.Geometry.Stick_and_Ball(network=pn,pores=pn.pores(),throats=pn.throats(),name='geo_1')
        >>> air = OpenPNM.Phases.Air(network=pn)
        >>> phys = OpenPNM.Physics.Standard(network=pn,phase=air,pores=pn.pores(),throats=pn.throats())

        >>> import OpenPNM.Utilities.IO as io
        >>> io.VTK.save(pn,'test_pn.vtp',[air])

        >>> # Delete the new file
        >>> import os
        >>> os.remove('test_pn.vtp')
        '''

        if filename == '':
            filename = network.name+'.vtp'


        root = _ET.fromstring(VTK._TEMPLATE)
        objs = []
        if type(phases) != list:
            phases = [phases]
        for phase in phases:
            objs.append(phase)
        objs.append(network)
        am = misc.amalgamate_data(objs=objs)
        key_list = list(sorted(am.keys()))
        points = network['pore.coords']
        pairs = network['throat.conns']

        num_points = len(points)
        num_throats = len(pairs)

        piece_node = root.find('PolyData').find('Piece')
        piece_node.set("NumberOfPoints", str(num_points))
        piece_node.set("NumberOfLines", str(num_throats))

        points_node = piece_node.find('Points')
        coords = VTK._array_to_element("coords", points.T.ravel('F'), n=3)
        points_node.append(coords)

        lines_node = piece_node.find('Lines')
        connectivity = VTK._array_to_element("connectivity", pairs)
        lines_node.append(connectivity)
        offsets = VTK._array_to_element("offsets", 2*_np.arange(len(pairs))+2)
        lines_node.append(offsets)

        point_data_node = piece_node.find('PointData')
        for key in key_list:
            array = am[key]
            if array.dtype == _np.bool: array = array.astype(int)
            if array.size != num_points: continue
            element = VTK._array_to_element(key, array)
            point_data_node.append(element)

        cell_data_node = piece_node.find('CellData')
        for key in key_list:
            array = am[key]
            if array.dtype == _np.bool: array = array.astype(int)
            if array.size != num_throats: continue
            element = VTK._array_to_element(key, array)
            cell_data_node.append(element)

        tree = _ET.ElementTree(root)
        tree.write(filename)

        #Make pretty
        with open(filename, "r+") as f:
            string = f.read()
            string = string.replace("</DataArray>", "</DataArray>\n\t\t\t")
            f.seek(0)
            # consider adding header: '<?xml version="1.0"?>\n'+
            f.write(string)

    @staticmethod
    def load(filename):
        r'''
        Read in pore and throat data from a saved VTK file.

        Notes
        -----
        This will NOT reproduce original simulation, since all models and object
        relationships are lost.  Use IO.Save and IO.Load for that.'''
        network = OpenPNM.Network.GenericNetwork()
        tree = _ET.parse(filename)
        piece_node = tree.find('PolyData').find('Piece')

        # extract connectivity
        conn_element = piece_node.find('Lines').find('DataArray')
        array = VTK._element_to_array(conn_element, 2)
        network['throat.conns'] = array.T

        for element in piece_node.find('PointData').iter('DataArray'):
            key = element.get('Name')
            array = VTK._element_to_array(element)
            netname = key.split('.')[0]
            propname = key.strip(netname+'.')
            network[propname] = array

        return network

    @staticmethod
    def _array_to_element(name, array, n=1):
        dtype_map = {
            'int8'   : 'Int8',
            'int16'  : 'Int16',
            'int32'  : 'Int32',
            'int64'  : 'Int64',
            'uint8'  : 'UInt8',
            'uint16' : 'UInt16',
            'uint32' : 'UInt32',
            'uint64' : 'UInt64',
            'float32': 'Float32',
            'float64': 'Float64',
            'str'    : 'String',
        }
        element = _ET.Element('DataArray')
        element.set("Name", name)
        element.set("NumberOfComponents", str(n))
        element.set("type", dtype_map[str(array.dtype)])
        element.text = '\t'.join(map(str,array.ravel()))
        return element

    @staticmethod
    def _element_to_array(element, n=1):
        string = element.text
        dtype = element.get("type")
        array = _np.fromstring(string, sep='\t')
        array = array.astype(dtype)
        if n is not 1:
            array = array.reshape(array.size//n, n)
        return array

class MAT():
    r'''
    Class for reading and writing OpenPNM data to a Matlab 'mat' file
    '''

    def __init__(self,**kwargs):
        r"""
        Initialize
        """
        super().__init__(**kwargs)

    @staticmethod
    def save(network, filename='', phases=[]):
        r"""
        Write Network to a Mat file for exporting to Matlab. This method will be
        enhanced in a future update, and it's functionality may change!

        Parameters
        ----------

        network : OpenPNM Network Object

        filename : string
            Desired file name, defaults to network name if not given

        phases : list of phase objects ([])
            Phases that have properties we want to write to file

        Examples
        --------
        >>> pn = OpenPNM.Network.TestNet()
        >>> geo = OpenPNM.Geometry.TestGeometry(network=pn,pores=pn.pores(),throats=pn.throats())
        >>> air = OpenPNM.Phases.TestPhase()
        >>> import OpenPNM.Utilities.IO as io
        >>> io.MAT.save(network=pn,filename='test_pn.mat',phases=air)

        >>> #Remove newly created file
        >>> import os
        >>> os.remove('test_pn.mat')

        """
        if filename == '':
            filename = network.name+'.mat'
        pnMatlab = {}
        new = []
        old = []
        for keys in network.keys():
            old.append(keys)
            new.append(keys.replace('.','_'))

        for i in range(len(network)):
            pnMatlab[new[i]] = network[old[i]]

        if type(phases) != list:
            phases = [phases]
        if len(phases) != 0:
            for j in range(len(phases)):
                new = []
                old = []

                for keys in phases[j].keys():
                    old.append(keys)
                    new.append(phases[j].name+'_'+keys.replace('.','_'))

                for i in range(len(phases[j])):
                    pnMatlab[new[i]] = phases[j][old[i]]

        _sp.io.savemat(file_name=filename,mdict=pnMatlab)

    @staticmethod
    def load():
        r'''
        This method is not implemented yet.
        '''
        raise NotImplemented()


if __name__ == '__main__':
    import doctest
    doctest.testmod(verbose=True)
<|MERGE_RESOLUTION|>--- conflicted
+++ resolved
@@ -122,7 +122,7 @@
         return model
 
     @staticmethod
-    def load(filename,models=True):
+    def load(filename):
         r'''
         Load a saved simulation
 
@@ -138,65 +138,6 @@
         '''
         #Read in file
         filename = filename.split('.')[0]
-<<<<<<< HEAD
-        temp = _sp.load(filename+'.pnm')
-        sim = {}
-        sim['data'] = temp['data'].item()
-        sim['tree'] = temp['tree'].item()
-        sim['mods'] = temp['mods'].item()
-        temp.close()
-
-        for obj in sim['data'].keys():  # Network object
-            if obj.split('.')[0] == 'Network':
-#                if sim['tree'][obj]['SelfType'] == 'Cubic':
-#                    net = OpenPNM.Network.Cubic(name=obj.split('.')[1])
-#                else:
-#                    net = OpenPNM.Network.GenericNetwork(name=obj.split('.')[1])
-                net = OpenPNM.Network.GenericNetwork(name=obj.split('.')[1])
-                net.update(sim['data'][obj])
-                if models:
-                    for model in sim['mods'][obj].keys():
-                        PNM._load_model(net,sim['mods'][obj][model])
-
-        for obj in sim['data'].keys():  # Geometry objects
-            if obj.split('.')[0] == 'Geometry':
-                Ps = net.pores(obj.split('.')[1])
-                Ts = net.throats(obj.split('.')[1])
-                geom = OpenPNM.Geometry.GenericGeometry(network=net,pores=Ps,throats=Ts,name=obj.split('.')[1])
-                geom.update(sim['data'][obj])
-                if models:
-                    for model in sim['mods'][obj].keys():
-                        PNM._load_model(geom,sim['mods'][obj][model])
-
-        for obj in sim['data'].keys():  # Do Pure phases or independent mixtures first
-            if (obj.split('.')[0] == 'Phases') and (sim['tree'][obj]['Phases'] == []):
-                phase = OpenPNM.Phases.GenericPhase(network=net,name=obj.split('.')[1])
-                phase.update(sim['data'][obj])
-                if models:
-                    for model in sim['mods'][obj].keys():
-                        PNM._load_model(phase,sim['mods'][obj][model])
-
-        for obj in sim['data'].keys():  # Then do proper mixtures which have subphases
-            if (obj.split('.')[0] == 'Phases') and (sim['tree'][obj]['Phases'] != []):
-                comps = net.phases(sim['tree'][obj]['Phases'])
-                #Instantiate mixture phase with list of components
-                phase = OpenPNM.Phases.GenericPhase(network=net,name=obj.split('.')[1],components=comps)
-                phase.update(sim['data'][obj])
-                if models:
-                    for model in sim['mods'][obj].keys():
-                        PNM._load_model(phase,sim['mods'][obj][model])
-
-        for obj in sim['data'].keys():  # Physics objects associated with mixures
-            if obj.split('.')[0] == 'Physics':
-                phase = net.phases(sim['tree'][obj]['Phases'])[0]  # This will always be only 1 phase
-                Ps = phase.pores(obj.split('.')[1])
-                Ts = phase.throats(obj.split('.')[1])
-                phys = OpenPNM.Physics.GenericPhysics(network=net,phase=phase,pores=Ps,throats=Ts,name=obj.split('.')[1])
-                phys.update(sim['data'][obj])
-                if models:
-                    for model in sim['mods'][obj].keys():
-                        PNM._load_model(phys,sim['mods'][obj][model])
-=======
         sim = _pickle.load(open(filename+'.pnm','rb'))
 
         for name in sim.keys():  # Network object
@@ -249,7 +190,6 @@
                     setattr(phys,item,obj['attrs'][item])
                 for item in obj['models'].keys():
                     PNM._load_model(phys,obj['models'][item])
->>>>>>> 7defa6b5
 
         return net
 
