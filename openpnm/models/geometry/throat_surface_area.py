r"""

.. autofunction:: openpnm.models.geometry.throat_surface_area.cylinder
.. autofunction:: openpnm.models.geometry.throat_surface_area.cuboid
.. autofunction:: openpnm.models.geometry.throat_surface_area.extrusion

"""
import scipy as _sp


def cylinder(target, throat_diameter='throat.diameter',
             throat_length='throat.length'):
    r"""
    Calculate surface area for a cylindrical throat

    Parameters
    ----------
    target : OpenPNM Object
        The object which this model is associated with. This controls the
        length of the calculated array, and also provides access to other
        necessary properties.

    throat_diameter : string
        Dictionary key to the throat diameter array.  Default is
        'throat.diameter'.

    throat_length : string
        Dictionary key to the throat length array.  Default is 'throat.length'.

<<<<<<< HEAD
=======
    Returns
    -------
    value : NumPy ndarray
        Array containing throat surface area values.

>>>>>>> 26caeb6b
    """
    D = target[throat_diameter]
    L = target[throat_length]
    value = _sp.pi*D*L
    return value


def cuboid(target, throat_diameter='throat.diameter',
           throat_length='throat.length'):
    r"""
    Calculate surface area for a cuboid throat

    Parameters
    ----------
    target : OpenPNM Object
        The object which this model is associated with. This controls the
        length of the calculated array, and also provides access to other
        necessary properties.

    throat_diameter : string
        Dictionary key to the throat diameter array.  Default is
        'throat.diameter'.

    throat_length : string
        Dictionary key to the throat length array.  Default is 'throat.length'.

<<<<<<< HEAD
=======
    Returns
    -------
    value : NumPy ndarray
        Array containing throat surface area values.

>>>>>>> 26caeb6b
    """
    D = target[throat_diameter]
    L = target[throat_length]
    value = 4*D*L
    return value


def extrusion(target, throat_perimeter='throat.perimeter',
              throat_length='throat.length'):
    r"""
    Calculate surface area for an arbitrary shaped throat give the perimeter
    and length.

    Parameters
    ----------
    target : OpenPNM Object
        The object which this model is associated with. This controls the
        length of the calculated array, and also provides access to other
        necessary properties.

    throat_perimeter : string
        Dictionary key to the throat perimeter array.  Default is
        'throat.perimeter'.

    throat_length : string
        Dictionary key to the throat length array.  Default is 'throat.length'.

    Returns
    -------
    value : NumPy ndarray
        Array containing throat surface area values.

    """
    P = target[throat_perimeter]
    L = target[throat_length]
    value = P*L
    return value


def rectangle(target, throat_length='throat.length'):
    r"""
    Calculate surface area for a rectangular throat

    Only suitable for true 2D simulations

    Parameters
    ----------
    target : OpenPNM Object
        The object which this model is associated with. This controls the
        length of the calculated array, and also provides access to other
        necessary properties.

    throat_length : string
        Dictionary key to the throat length array.  Default is 'throat.length'.

    """
    return 2 * target[throat_length]<|MERGE_RESOLUTION|>--- conflicted
+++ resolved
@@ -27,14 +27,11 @@
     throat_length : string
         Dictionary key to the throat length array.  Default is 'throat.length'.
 
-<<<<<<< HEAD
-=======
     Returns
     -------
     value : NumPy ndarray
         Array containing throat surface area values.
 
->>>>>>> 26caeb6b
     """
     D = target[throat_diameter]
     L = target[throat_length]
@@ -61,14 +58,11 @@
     throat_length : string
         Dictionary key to the throat length array.  Default is 'throat.length'.
 
-<<<<<<< HEAD
-=======
     Returns
     -------
     value : NumPy ndarray
         Array containing throat surface area values.
 
->>>>>>> 26caeb6b
     """
     D = target[throat_diameter]
     L = target[throat_length]
