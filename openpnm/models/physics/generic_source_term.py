--- conflicted
+++ resolved
@@ -487,12 +487,8 @@
             rate = S_{1}   X  +  S_{2}
 
     """
-<<<<<<< HEAD
-    A = _parse_args(target=target, key=A1, default=0.0)
-=======
     from sympy import symbols
-    A = _parse_args(target=target, key=A1, default=1.0)
->>>>>>> e4227bce
+    A = _parse_args(target=target, key=A1, default=0.0)
     B = _parse_args(target=target, key=A2, default=0.0)
     X = target[X]
     # Symbols used in symbolic function
@@ -544,12 +540,8 @@
             rate = S_{1}   X  +  S_{2}
 
     """
-<<<<<<< HEAD
-    A = _parse_args(target=target, key=A1, default=0.0)
-=======
     from sympy import symbols
-    A = _parse_args(target=target, key=A1, default=1.0)
->>>>>>> e4227bce
+    A = _parse_args(target=target, key=A1, default=0.0)
     B = _parse_args(target=target, key=A2, default=1.0)
     C = _parse_args(target=target, key=A3, default=0.0)
     X = target[X]
@@ -602,12 +594,8 @@
             rate = S_{1}   X  +  S_{2}
 
     """
-<<<<<<< HEAD
-    A = _parse_args(target=target, key=A1, default=0.0)
-=======
     from sympy import symbols
-    A = _parse_args(target=target, key=A1, default=1.0)
->>>>>>> e4227bce
+    A = _parse_args(target=target, key=A1, default=0.0)
     B = _parse_args(target=target, key=A2, default=1.0)
     C = _parse_args(target=target, key=A3, default=1.0)
     D = _parse_args(target=target, key=A4, default=1.0)
@@ -663,12 +651,8 @@
             rate = S_{1}   X  +  S_{2}
 
     """
-<<<<<<< HEAD
-    A = _parse_args(target=target, key=A1, default=0.0)
-=======
     from sympy import symbols, exp
-    A = _parse_args(target=target, key=A1, default=1.0)
->>>>>>> e4227bce
+    A = _parse_args(target=target, key=A1, default=0.0)
     B = _parse_args(target=target, key=A2, default=1.0)
     C = _parse_args(target=target, key=A3, default=1.0)
     D = _parse_args(target=target, key=A4, default=0.0)
@@ -723,14 +707,9 @@
             rate = S_{1}   X  +  S_{2}
 
     """
-<<<<<<< HEAD
+    from sympy import symbols, log
     A = _parse_args(target=target, key=A1, default=0.0)
     B = _parse_args(target=target, key=A2, default=10.0)
-=======
-    from sympy import symbols, log
-    A = _parse_args(target=target, key=A1, default=1.0)
-    B = _parse_args(target=target, key=A2, default=1.0)
->>>>>>> e4227bce
     C = _parse_args(target=target, key=A3, default=1.0)
     D = _parse_args(target=target, key=A4, default=1.0)
     E = _parse_args(target=target, key=A5, default=0.0)
@@ -785,12 +764,8 @@
             rate = S_{1}   X  +  S_{2}
 
     """
-<<<<<<< HEAD
-    A = _parse_args(target=target, key=A1, default=0.0)
-=======
     from sympy import symbols, ln
-    A = _parse_args(target=target, key=A1, default=1.0)
->>>>>>> e4227bce
+    A = _parse_args(target=target, key=A1, default=0.0)
     B = _parse_args(target=target, key=A2, default=1.0)
     C = _parse_args(target=target, key=A3, default=1.0)
     D = _parse_args(target=target, key=A4, default=0.0)
@@ -859,11 +834,7 @@
                 raise Exception('argument mapping incomplete, missing '+key)
     if 'x' not in arg_map.keys():
         raise Exception('argument mapping must contain "x" for the '
-<<<<<<< HEAD
-                        'independent variable')
-=======
                         + 'independent variable')
->>>>>>> e4227bce
     # Get the data
     data = {}
     args = {}
