import numpy as np
import scipy.sparse as sprs
from openpnm.algorithms import GenericTransport
from openpnm.core import logging
logger = logging.getLogger(__name__)


class TransientTransport(GenericTransport):
    r"""
    A subclass of GenericTransport to perform transient and steady simulations.
    """

    def __init__(self, **kwargs):
        self.settings.update({})
        super().__init__(**kwargs)

    def set_IC(self, values):
        r"""
        """
        if (type(values) == float or type(values) == int):
            self[self.settings['quantity']] = values * np.ones(
                                              shape=(self.Np, ), dtype=float)
        elif ((type(values) is np.ndarray) and (values.shape[0] == self.Np)):
            self[self.settings['quantity']] = values
        else:
            print('Warning: initial condition should be a float or a ' +
                  str(self.Np)+' long numpy array!')

    def _update_A(self):
        r"""
        """
        network = self.project.network
        phase = self.project.phases()[self.settings['phase']]
        Vi = self._coef*network['pore.volume']
        dt = self.settings['t_step']
        s = self.settings['t_scheme']
        if (s == 'implicit'):
            f1, f2 = 1, 1
        elif (s == 'cranknicolson'):
            f1, f2 = 0.5, 1
        elif (s == 'steady'):
            f1, f2 = 1, 0
        # Compute A (operations involve conversion to 'csr')
        A = ((f2/dt) * sprs.coo_matrix.multiply(
            sprs.coo_matrix(np.reshape(Vi, (self.Np, 1)), shape=(self.Np,)),
            sprs.identity(self.Np, format='coo')) + f1 * self._A_steady)
        # Convert A to 'coo' format to apply BCs
        A = sprs.coo_matrix(A)
        self.A = A
        return A

    def _update_b(self):
        r"""
        """
        network = self.project.network
        phase = self.project.phases()[self.settings['phase']]
        Vi = self._coef*network['pore.volume']
        dt = self.settings['t_step']
        s = self.settings['t_scheme']
        if (s == 'implicit'):
            f1, f2, f3 = 1, 1, 0
        elif (s == 'cranknicolson'):
            f1, f2, f3 = 0.5, 1, 0
        elif (s == 'steady'):
            f1, f2, f3 = 1, 0, 1
        x_old = self[self.settings['quantity']]
        b = (f2*(1-f1)*(-self._A_steady)*x_old +
             f2*(Vi/dt)*x_old +
             f3*np.zeros(shape=(self.Np, ), dtype=float))
        self.b = b
        return b

    def setup(self):
        r"""
        """
        # Create a scratch b from IC to apply BCs to A matrix
        self.b = self[self.settings['quantity']]
        self.apply_BCs()
        # Save A matrix (with BCs applied) of the steady sys of eqs
        self._A_steady = self.A
        # Override A and b according to t_scheme and apply BCs
        self.update_A()
        self.update_b()
        self.apply_BCs()

    def run(self, t=None):
        r"""
        """
        print('―'*80)
        print('Running TransientTransport')
<<<<<<< HEAD
        self.setup()
        if t is None:
            t = self.settings['t_initial']
        self._run_transient(t=t)

    def _run_transient(self, t):
        tf = self.settings['t_final']
        dt = self.settings['t_step']
        to = self.settings['t_output']
        tol = self.settings['tolerance']
        s = self.settings['t_scheme']
        res = 1  # Initialize the residual

        # Make sure 'tf' and 'to' are multiples of 'dt'
        tf = tf + (dt-(tf % dt))*((tf % dt) != 0)
        to = to + (dt-(to % dt))*((to % dt) != 0)
        self.settings['t_final'] = tf
        self.settings['t_output'] = to
        outputs = np.append(np.arange(t+to, tf, to), tf)

        # Export the initial field (t=t_initial)
        self[self.settings['quantity']+'_initial'] = (
                                            self[self.settings['quantity']])

        if (s == 'steady'):  # If solver in steady mode, do one iteration
            print('    Running in steady mode')
            x_new = self._solve()
            self[self.settings['quantity']] = x_new

        else:  # Do time iterations
            for time in np.arange(t+dt, tf+dt, dt):
                if (res >= tol):  # Check if the steady state is reached
                    print('    Current time step: '+str(time)+' s')
                    x_old = self[self.settings['quantity']]
                    x_new = self._solve()
                    # Compute the residual
                    res = np.amax(np.absolute(x_new[x_new != 0] -
                                              x_old[x_new != 0]) /
                                  np.absolute(x_new[x_new != 0]))
                    print('        Residual: '+str(res))
                    self[self.settings['quantity']] = x_new
                    # Output transient solutions
                    if time in outputs:
                        self[self.settings['quantity'] +
                             str(np.where(outputs == time)[0][0])] = x_new
                        print('        Exporting time step: '+str(time)+' s')
                    self.update_b()
                    self.apply_BCs()
                else:  # Stop time iterations if residual < tolerance
                    self[self.settings['quantity'] + '_steady'] = x_new
                    print('        Exporting time step: '+str(time)+' s')
                    break
            if (time == tf):
                print('    Maximum time step reached: '+str(time)+' s')
            else:
                print('    Transient solver converged after: '+str(time)+' s')
=======
        self._run_transient(t=t)

    def _run_transient(self, t):
        self._apply_BCs()
        self._update_A()
        self._update_b()
        x_new = self._solve()
        self[self.settings['quantity']] = x_new
        if t < self.settings['t_final']:
            print('Current time step: '+str(t))
            self._run_transient(t=t + self.settings['t_step'])
        else:
            print('Maximum time step reached')
>>>>>>> 2a7f576d
<|MERGE_RESOLUTION|>--- conflicted
+++ resolved
@@ -88,7 +88,6 @@
         """
         print('―'*80)
         print('Running TransientTransport')
-<<<<<<< HEAD
         self.setup()
         if t is None:
             t = self.settings['t_initial']
@@ -144,19 +143,4 @@
             if (time == tf):
                 print('    Maximum time step reached: '+str(time)+' s')
             else:
-                print('    Transient solver converged after: '+str(time)+' s')
-=======
-        self._run_transient(t=t)
-
-    def _run_transient(self, t):
-        self._apply_BCs()
-        self._update_A()
-        self._update_b()
-        x_new = self._solve()
-        self[self.settings['quantity']] = x_new
-        if t < self.settings['t_final']:
-            print('Current time step: '+str(t))
-            self._run_transient(t=t + self.settings['t_step'])
-        else:
-            print('Maximum time step reached')
->>>>>>> 2a7f576d
+                print('    Transient solver converged after: '+str(time)+' s')