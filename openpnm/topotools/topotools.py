import warnings
import numpy as np
import scipy as sp
import scipy.sparse as sprs
import scipy.ndimage as spim
from scipy.sparse import csgraph
from scipy.spatial import ConvexHull
from openpnm.utils import PrintableDict, logging, Workspace
logger = logging.getLogger(__name__)
ws = Workspace()


def find_neighbor_sites(sites, am, flatten=True, include_input=False,
                        logic='or'):
    r"""
    Given a symmetric adjacency matrix, finds all sites that are connected
    to the input sites.

    Parameters
    ----------
    am : scipy.sparse matrix
        The adjacency matrix of the network.  Must be symmetrical such that if
        sites *i* and *j* are connected, the matrix contains non-zero values
        at locations (i, j) and (j, i).

    flatten : boolean
        If ``True`` (default) the returned result is a compressed array of all
        neighbors, or a list of lists with each sub-list containing the
        neighbors for each input site.  Note that an *unflattened* list might
        be slow to generate since it is a Python ``list`` rather than a Numpy
        array.

    include_input : boolean
        If ``False`` (default) the input sites will be removed from the result.

    logic : string
        Specifies logic to filter the resulting list.  Options are:

        **'or'** : (default) All neighbors of the input sites.  This is also
        known as the 'union' in set theory or 'any' in boolean logic.  Both
        keywords are accepted and treated as 'or'.

        **'xor'** : Only neighbors of one and only one input site.  This is
        useful for finding the sites that are not shared by any of the input
        sites.  'exclusive_or' is also accepted.

        **'xnor'** : Neighbors that are shared by two or more input sites. This
        is equivalent to finding all neighbors with 'or', minus those found
        with 'xor', and is useful for finding neighbors that the inputs have
        in common.  'nxor' is also accepted.

        **'and'** : Only neighbors shared by all input sites.  This is also
        known as 'intersection' in set theory and (somtimes) as 'all' in
        boolean logic.  Both keywords are accepted and treated as 'and'.

    Returns
    -------
    An array containing the neighboring sites filtered by the given logic.  If
    ``flatten`` is ``False`` then the result is a list of lists containing the
    neighbors of each input site.

    See Also
    --------
    find_complement

    Notes
    -----
    The ``logic`` options are applied to neighboring sites only, thus it is not
    possible to obtain sites that are part of the global set but not neighbors.
    This is because (a) the list global sites might be very large, and (b) it
    is not possible to return a list of neighbors for each input site if global
    sites are considered.

    """
    if am.format != 'lil':
        am = am.tolil(copy=False)
    n_sites = am.shape[0]
    rows = [am.rows[i] for i in np.array(sites, ndmin=1)]
    if len(rows) == 0:
        return []
    neighbors = np.hstack(rows).astype(sp.int64)  # Flatten list to apply logic
    if logic in ['or', 'union', 'any']:
        neighbors = np.unique(neighbors)
    elif logic in ['xor', 'exclusive_or']:
        neighbors = np.unique(np.where(np.bincount(neighbors) == 1)[0])
    elif logic in ['xnor', 'nxor']:
        neighbors = np.unique(np.where(np.bincount(neighbors) > 1)[0])
    elif logic in ['and', 'all', 'intersection']:
        neighbors = set(neighbors)
        [neighbors.intersection_update(i) for i in rows]
        neighbors = np.array(list(neighbors), dtype=sp.int64, ndmin=1)
    else:
        raise Exception('Specified logic is not implemented')
    # Deal with removing inputs or not
    mask = np.zeros(shape=n_sites, dtype=bool)
    mask[neighbors] = True
    if not include_input:
        mask[sites] = False
    # Finally flatten or not
    if flatten:
        neighbors = np.where(mask)[0]
    else:
        if (neighbors.size > 0):
            for i in range(len(rows)):
                vals = np.array(rows[i], dtype=sp.int64)
                rows[i] = vals[mask[vals]]
            neighbors = rows
        else:
            neighbors = [np.array([], dtype=int) for i in range(len(sites))]
    return neighbors


def find_neighbor_bonds(sites, im=None, am=None, flatten=True, logic='or'):
    r"""
    Given an incidence matrix, finds all sites that are connected to the
    input sites.

    This function accepts either an incidence or adjacency matrix.

    Parameters
    ----------
    im : scipy.sparse matrix
        The incidence matrix of the network.  Must be shaped as (N-sites,
        N-bonds), with non-zeros indicating which sites are connected. Either
        ``am`` or ``im`` must be given.  Passing in ``im`` is slower, but more
        powerful as it allows for an unflattened list of neighbors.

    am : scipy.sparse matrix (optional)
        The adjacency matrix of the network. Either ``am`` or ``im`` must be
        given.  Passing in ``am`` is faster, but does not allow for an
        unflattened list.

    flatten : boolean (default is ``True``)
        Indicates whether the returned result is a compressed array of all
        neighbors, or a list of lists with each sub-list containing the
        neighbors for each input site.  Note that an *unflattened* list might
        be slow to generate since it is a Python ``list`` rather than a Numpy
        array.

    logic : string
        Specifies logic to filter the resulting list.  Options are:

        **'or'** : (default) All neighbors of the input sites.  This is also
        known as the 'union' in set theory or 'any' in boolean logic.  Both
        keywords are accepted and treated as 'or'.

        **'xor'** : Only neighbors of one and only one input site.  This is
        useful for finding the sites that are not shared by any of the input
        sites.  'exclusive_or' is also accepted'.

        **'xnor'** : Neighbors that are shared by two or more input sites. This
        is equivalent to finding all neighbors with 'or', minus those found
        with 'xor', and is useful for finding neighbors that the inputs have
        in common.  'nxor' is also accepted.

        **'and'** : Only neighbors shared by all input sites.  This is also
        known as 'intersection' in set theory and (somtimes) as 'all' in
        boolean logic.  Both keywords are accepted and treated as 'and'.

    Returns
    -------
    An array containing the neighboring bonds filtered by the given logic.  If
    ``flatten`` is ``False`` then the result is a list of lists containing the
    neighbors of each given input site.

    See Also
    --------
    find_complement

    Notes
    -----
    The ``logic`` options are applied to neighboring bonds only, thus it is not
    possible to obtain bonds that are part of the global set but not neighbors.
    This is because (a) the list of global bonds might be very large, and
    (b) it is not possible to return a list of neighbors for each input site
    if global sites are considered.

    """
    if im is not None:
        if im.format != 'lil':
            im = im.tolil(copy=False)
        rows = [im.rows[i] for i in np.array(sites, ndmin=1, dtype=sp.int64)]
        if len(rows) == 0:
            return []
        neighbors = np.hstack(rows).astype(sp.int64)
        n_bonds = int(im.nnz/2)
        if logic in ['or', 'union', 'any']:
            neighbors = np.unique(neighbors)
        elif logic in ['xor', 'exclusive_or']:
            neighbors = np.unique(np.where(np.bincount(neighbors) == 1)[0])
        elif logic in ['xnor', 'shared']:
            neighbors = np.unique(np.where(np.bincount(neighbors) > 1)[0])
        elif logic in ['and', 'all', 'intersection']:
            neighbors = set(neighbors)
            [neighbors.intersection_update(i) for i in rows]
            neighbors = np.array(list(neighbors), dtype=int, ndmin=1)
        else:
            raise Exception('Specified logic is not implemented')
        if (flatten is False):
            if (neighbors.size > 0):
                mask = np.zeros(shape=n_bonds, dtype=bool)
                mask[neighbors] = True
                for i in range(len(rows)):
                    vals = np.array(rows[i], dtype=sp.int64)
                    rows[i] = vals[mask[vals]]
                neighbors = rows
            else:
                neighbors = [np.array([], dtype=sp.int64) for i in range(len(sites))]
        return neighbors
    elif am is not None:
        if am.format != 'coo':
            am = am.tocoo(copy=False)
        if not istriu(am):
            am = sp.sparse.triu(am, k=1)
        if flatten is False:
            raise Exception('flatten cannot be used with an adjacency matrix')
        Ps = np.zeros(am.shape[0], dtype=bool)
        Ps[sites] = True
        conns = np.vstack((am.row, am.col)).T
        if logic in ['or', 'union', 'any']:
            neighbors = np.any(Ps[conns], axis=1)
        elif logic in ['xor', 'exclusive_or']:
            neighbors = np.sum(Ps[conns], axis=1) == 1
        elif logic in ['xnor', 'shared']:
            neighbors = np.all(Ps[conns], axis=1)
        elif logic in ['and', 'all', 'intersection']:
            raise Exception('Specified logic is not implemented')
        else:
            raise Exception('Specified logic is not implemented')
        neighbors = np.where(neighbors)[0]
        return neighbors
    else:
        raise Exception('Either the incidence or the adjacency matrix must '
                        + 'must be specified')


def find_connected_sites(bonds, am, flatten=True, logic='or'):
    r"""
    Given an adjacency matrix, finds which sites are connected to the input
    bonds.

    Parameters
    ----------
    am : scipy.sparse matrix
        The adjacency matrix of the network.  Must be symmetrical such that if
        sites *i* and *j* are connected, the matrix contains non-zero values
        at locations (i, j) and (j, i).

    flatten : boolean (default is ``True``)
        Indicates whether the returned result is a compressed array of all
        neighbors, or a list of lists with each sub-list containing the
        neighbors for each input site.  Note that an *unflattened* list might
        be slow to generate since it is a Python ``list`` rather than a Numpy
        array.

    logic : string
        Specifies logic to filter the resulting list.  Options are:

        **'or'** : (default) All neighbors of the input bonds.  This is also
        known as the 'union' in set theory or (sometimes) 'any' in boolean
        logic.  Both keywords are accepted and treated as 'or'.

        **'xor'** : Only neighbors of one and only one input bond.  This is
        useful for finding the sites that are not shared by any of the input
        bonds.  'exclusive_or' is also accepted.

        **'xnor'** : Neighbors that are shared by two or more input bonds. This
        is equivalent to finding all neighbors with 'or', minus those found
        with 'xor', and is useful for finding neighbors that the inputs have
        in common.  'nxor' is also accepted.

        **'and'** : Only neighbors shared by all input bonds.  This is also
        known as 'intersection' in set theory and (somtimes) as 'all' in
        boolean logic.  Both keywords are accepted and treated as 'and'.

    Returns
    -------
    An array containing the connected sites, filtered by the given logic.  If
    ``flatten`` is ``False`` then the result is a list of lists containing the
    neighbors of each given input bond.  In this latter case, sites that
    have been removed by the given logic are indicated by ``nans``, thus the
    array is of type ``float`` and is not suitable for indexing.

    See Also
    --------
    find_complement

    """
    if am.format != 'coo':
        raise Exception('Adjacency matrix must be in COO format')
    bonds = np.array(bonds, ndmin=1)
    if len(bonds) == 0:
        return []
    neighbors = np.hstack((am.row[bonds], am.col[bonds])).astype(sp.int64)
    if neighbors.size:
        n_sites = np.amax(neighbors)
    if logic in ['or', 'union', 'any']:
        neighbors = np.unique(neighbors)
    elif logic in ['xor', 'exclusive_or']:
        neighbors = np.unique(np.where(np.bincount(neighbors) == 1)[0])
    elif logic in ['xnor']:
        neighbors = np.unique(np.where(np.bincount(neighbors) > 1)[0])
    elif logic in ['and', 'all', 'intersection']:
        temp = np.vstack((am.row[bonds], am.col[bonds])).T.tolist()
        temp = [set(pair) for pair in temp]
        neighbors = temp[0]
        [neighbors.intersection_update(pair) for pair in temp[1:]]
        neighbors = np.array(list(neighbors), dtype=sp.int64, ndmin=1)
    else:
        raise Exception('Specified logic is not implemented')
    if flatten is False:
        if neighbors.size:
            mask = np.zeros(shape=n_sites+1, dtype=bool)
            mask[neighbors] = True
            temp = np.hstack((am.row[bonds], am.col[bonds])).astype(sp.int64)
            temp[~mask[temp]] = -1
            inds = np.where(temp == -1)[0]
            if len(inds):
                temp = temp.astype(float)
                temp[inds] = sp.nan
            temp = np.reshape(a=temp, newshape=[len(bonds), 2], order='F')
            neighbors = temp
        else:
            neighbors = [np.array([], dtype=sp.int64) for i in range(len(bonds))]
    return neighbors


def find_connecting_bonds(sites, am):
    r"""
    Given pairs of sites, finds the bonds which connects each pair.

    Parameters
    ----------
    sites : array_like
        A 2-column vector containing pairs of site indices on each row.

    am : scipy.sparse matrix
        The adjacency matrix of the network.  Must be symmetrical such that if
        sites *i* and *j* are connected, the matrix contains non-zero values
        at locations (i, j) and (j, i).

    Returns
    -------
    Returns a list the same length as P1 (and P2) with each element
    containing the throat number that connects the corresponding pores,
    or `None`` if pores are not connected.

    Notes
    -----
    The returned list can be converted to an ND-array, which will convert
    the ``None`` values to ``nan``.  These can then be found using
    ``scipy.isnan``.

    """
    if am.format != 'dok':
        am = am.todok(copy=False)
    sites = np.array(sites, ndmin=2)
    if sites.size == 0:
        return []
    z = tuple(zip(sites[:, 0], sites[:, 1]))
    neighbors = [am.get(z[i], None) for i in range(len(z))]
    return neighbors


def find_complement(am, sites=None, bonds=None, asmask=False):
    r"""
    Finds the complementary sites (or bonds) to a given set of inputs

    Parameters
    ----------
    am : scipy.sparse matrix
        The adjacency matrix of the network.

    sites : array_like (optional)
        The set of sites for which the complement is sought

    bonds : array_like (optional)
        The set of bonds for which the complement is sought

    asmask : boolean
        If set to ``True`` the result is returned as a boolean mask of the
        correct length with ``True`` values indicate the complements.  The
        default is ``False`` which returns a list of indices instead.

    Returns
    -------
    An array containing indices of the sites (or bonds) that are not part of
    the input list.

    Notes
    -----
    Either ``sites`` or ``bonds`` must be specified

    """
    if (sites is not None) and (bonds is None):
        inds = np.unique(sites)
        N = am.shape[0]
    elif (bonds is not None) and (sites is None):
        inds = np.unique(bonds)
        N = int(am.nnz/2)
    elif (bonds is not None) and (sites is not None):
        raise Exception('Only one of sites or bonds can be specified')
    else:
        raise Exception('Either sites or bonds must be specified')
    mask = np.ones(shape=N, dtype=bool)
    mask[inds] = False
    if asmask:
        return mask
    else:
        return np.arange(N)[mask]


def istriu(am):
    r"""
    Returns ``True`` is the sparse adjacency matrix is upper triangular
    """
    if am.shape[0] != am.shape[1]:
        print('Matrix is not square, triangularity is irrelevant')
        return False
    if am.format != 'coo':
        am = am.tocoo(copy=False)
    return np.all(am.row <= am.col)


def istril(am):
    r"""
    Returns ``True`` is the sparse adjacency matrix is lower triangular
    """
    if am.shape[0] != am.shape[1]:
        print('Matrix is not square, triangularity is irrelevant')
        return False
    if am.format != 'coo':
        am = am.tocoo(copy=False)
    return np.all(am.row >= am.col)


def istriangular(am):
    r"""
    Returns ``True`` is the sparse adjacency matrix is either upper or lower
    triangular
    """
    if am.format != 'coo':
        am = am.tocoo(copy=False)
    return istril(am) or istriu(am)


def issymmetric(am):
    r"""
    A method to check if a square matrix is symmetric
    Returns ``True`` if the sparse adjacency matrix is symmetric
    """
    if am.shape[0] != am.shape[1]:
        logger.warning('Matrix is not square, symmetrical is irrelevant')
        return False
    if am.format != 'coo':
        am = am.tocoo(copy=False)
    if istril(am) or istriu(am):
        return False
    # Compare am with its transpose, element wise
    sym = ((am != am.T).size) == 0
    return sym


def am_to_im(am):
    r"""
    Convert an adjacency matrix into an incidence matrix
    """
    if am.shape[0] != am.shape[1]:
        raise Exception('Adjacency matrices must be square')
    if am.format != 'coo':
        am = am.tocoo(copy=False)
    conn = np.vstack((am.row, am.col)).T
    row = conn[:, 0]
    data = am.data
    col = np.arange(np.size(am.data))
    if istriangular(am):
        row = np.append(row, conn[:, 1])
        data = np.append(data, data)
        col = np.append(col, col)
    im = sprs.coo.coo_matrix((data, (row, col)), (row.max()+1, col.max()+1))
    return im


def im_to_am(im):
    r"""
    Convert an incidence matrix into an adjacency matrix
    """
    if im.shape[0] == im.shape[1]:
        print('Warning: Received matrix is square which is unlikely')
    if im.shape[0] > im.shape[1]:
        print('Warning: Received matrix has more sites than bonds')
    if im.format != 'coo':
        im = im.tocoo(copy=False)


def tri_to_am(tri):
    r"""
    Given a Delaunay Triangulation object from Scipy's ``spatial`` module,
    converts to a sparse adjacency matrix network representation.

    Parameters
    ----------
    tri : Delaunay Triangulation Object
        This object is produced by ``scipy.spatial.Delaunay``

    Returns
    -------
    A sparse adjacency matrix in COO format.  The network is undirected
    and unweighted, so the adjacency matrix is upper-triangular and all the
    weights are set to 1.

    """
    # Create an empty list-of-list matrix
    lil = sprs.lil_matrix((tri.npoints, tri.npoints))
    # Scan through Delaunay triangulation to retrieve pairs
    indices, indptr = tri.vertex_neighbor_vertices
    for k in range(tri.npoints):
        lil.rows[k] = indptr[indices[k]:indices[k+1]]
    # Convert to coo format
    lil.data = lil.rows  # Just a dummy array to make things work properly
    coo = lil.tocoo()
    # Set weights to 1's
    coo.data = np.ones_like(coo.data)
    # Remove diagonal, and convert to csr remove duplicates
    am = sp.sparse.triu(A=coo, k=1, format='csr')
    # The convert back to COO and return
    am = am.tocoo()
    return am


def vor_to_am(vor):
    r"""
    Given a Voronoi tessellation object from Scipy's ``spatial`` module,
    converts to a sparse adjacency matrix network representation in COO format.

    Parameters
    ----------
    vor : Voronoi Tessellation object
        This object is produced by ``scipy.spatial.Voronoi``

    Returns
    -------
    A sparse adjacency matrix in COO format.  The network is undirected
    and unweighted, so the adjacency matrix is upper-triangular and all the
    weights are set to 1.

    """
    # Create adjacency matrix in lil format for quick matrix construction
    N = vor.vertices.shape[0]
    rc = [[], []]
    for ij in vor.ridge_dict.keys():
        row = vor.ridge_dict[ij].copy()
        # Make sure voronoi cell closes upon itself
        row.append(row[0])
        # Add connections to rc list
        rc[0].extend(row[:-1])
        rc[1].extend(row[1:])
    rc = np.vstack(rc).T
    # Make adj mat upper triangular
    rc = np.sort(rc, axis=1)
    # Remove any pairs with ends at infinity (-1)
    keep = ~np.any(rc == -1, axis=1)
    rc = rc[keep]
    data = np.ones_like(rc[:, 0])
    # Build adj mat in COO format
    M = N = np.amax(rc) + 1
    am = sprs.coo_matrix((data, (rc[:, 0], rc[:, 1])), shape=(M, N))
    # Remove diagonal, and convert to csr remove duplicates
    am = sp.sparse.triu(A=am, k=1, format='csr')
    # The convert back to COO and return
    am = am.tocoo()
    return am


def conns_to_am(conns, shape=None, force_triu=True, drop_diag=True,
                drop_dupes=True, drop_negs=True):
    r"""
    Converts a list of connections into a Scipy sparse adjacency matrix

    Parameters
    ----------
    conns : array_like, N x 2
        The list of site-to-site connections

    shape : list, optional
        The shape of the array.  If none is given then it is inferred from the
        maximum value in ``conns`` array.

    force_triu : boolean
        If True (default), then all connections are assumed undirected, and
        moved to the upper triangular portion of the array

    drop_diag : boolean
        If True (default), then connections from a site and itself are removed.

    drop_dupes : boolean
        If True (default), then all pairs of sites sharing multiple connections
        are reduced to a single connection.

    drop_negs : boolean
        If True (default), then all connections with one or both ends pointing
        to a negative number are removed.

    """
    if force_triu:  # Sort connections to [low, high]
        conns = np.sort(conns, axis=1)
    if drop_negs:  # Remove connections to -1
        keep = ~np.any(conns < 0, axis=1)
        conns = conns[keep]
    if drop_diag:  # Remove connections of [self, self]
        keep = np.where(conns[:, 0] != conns[:, 1])[0]
        conns = conns[keep]
    # Now convert to actual sparse array in COO format
    data = np.ones_like(conns[:, 0], dtype=int)
    if shape is None:
        N = conns.max() + 1
        shape = (N, N)
    am = sprs.coo_matrix((data, (conns[:, 0], conns[:, 1])), shape=shape)
    if drop_dupes:  # Convert to csr and back too coo
        am = am.tocsr()
        am = am.tocoo()
    # Perform one last check on adjacency matrix
    missing = np.where(np.bincount(conns.flatten()) == 0)[0]
    if np.size(missing) or np.any(am.col.max() < (shape[0] - 1)):
        warnings.warn('Some nodes are not connected to any bonds')
    return am


def isoutside(coords, shape):
    r"""
    Identifies points that lie outside the specified region.

    Parameters
    ----------
    domain_size : array_like
        The size and shape of the domain beyond which points should be
        trimmed. The argument is treated as follows:

        **sphere** : If a scalar or single element list is received, it's
        treated as the radius [r] of a sphere centered on [0, 0, 0].

        **cylinder** : If a two-element list is received it's treated as
        the radius and height of a cylinder [r, z] whose central axis
        starts at [0, 0, 0] and extends in the positive z-direction.

        **rectangle** : If a three element list is received, it's treated
        as the outer corner of rectangle [x, y, z] whose opposite corner
        lies at [0, 0, 0].

    Returns
    -------
    An Np-long mask of True values indicating pores that lie outside the
    domain.

    """
    # Label external pores for trimming below
    if len(shape) == 1:  # Spherical
        # Find external points
        r = np.sqrt(np.sum(coords**2, axis=1))
        Ps = r > shape[0]
    elif len(shape) == 2:  # Cylindrical
        # Find external pores outside radius
        r = np.sqrt(np.sum(coords[:, [0, 1]]**2, axis=1))
        Ps = r > shape[0]
        # Find external pores above and below cylinder
        if shape[1] > 0:
            Ps = Ps + (coords[:, 2] > shape[1])
            Ps = Ps + (coords[:, 2] < 0)
        else:
            pass
    elif len(shape) == 3:  # Rectilinear
        shape = np.array(shape, dtype=float)
        try:
            lo_lim = shape[:, 0]
            hi_lim = shape[:, 1]
        except IndexError:
            lo_lim = np.array([0, 0, 0])
            hi_lim = shape
        Ps1 = np.any(coords > hi_lim, axis=1)
        Ps2 = np.any(coords < lo_lim, axis=1)
        Ps = Ps1 + Ps2
    return Ps


def ispercolating(am, inlets, outlets, mode='site'):
    r"""
    Determines if a percolating clusters exists in the network spanning
    the given inlet and outlet sites

    Parameters
    ----------
    am : adjacency_matrix
        The adjacency matrix with the ``data`` attribute indicating
        if a bond is occupied or not

    inlets : array_like
        An array of indices indicating which sites are part of the inlets

    outlets : array_like
        An array of indices indicating which sites are part of the outlets

    mode : string
        Indicates which type of percolation to apply, either `'site'` or
        `'bond'`

    """
    if am.format != 'coo':
        am = am.to_coo()
    ij = np.vstack((am.col, am.row)).T
    if mode.startswith('site'):
        occupied_sites = np.zeros(shape=am.shape[0], dtype=bool)
        occupied_sites[ij[am.data].flatten()] = True
        clusters = site_percolation(ij, occupied_sites)
    elif mode.startswith('bond'):
        occupied_bonds = am.data
        clusters = bond_percolation(ij, occupied_bonds)
    ins = np.unique(clusters.sites[inlets])
    if ins[0] == -1:
        ins = ins[1:]
    outs = np.unique(clusters.sites[outlets])
    if outs[0] == -1:
        outs = outs[1:]
    hits = np.in1d(ins, outs)
    return np.any(hits)


def remove_isolated_clusters(labels, inlets):
    r"""
    Finds cluster labels not attached to the inlets, and sets them to
    unoccupied (-1)

    Parameters
    ----------
    labels : tuple of site and bond labels
        This information is provided by the ``site_percolation`` or
        ``bond_percolation`` functions

    inlets : array_like
        A list of which sites are inlets.  Can be a boolean mask or an
        array of indices.

    Returns
    -------
    A tuple containing a list of site and bond labels, with all clusters
    not connected to the inlet sites set to not occupied.

    """
    # Identify clusters of invasion sites
    inv_clusters = np.unique(labels.sites[inlets])
    # Remove cluster numbers == -1, if any
    inv_clusters = inv_clusters[inv_clusters >= 0]
    # Find all pores in invading clusters
    p_invading = np.in1d(labels.sites, inv_clusters)
    labels.sites[~p_invading] = -1
    t_invading = np.in1d(labels.bonds, inv_clusters)
    labels.bonds[~t_invading] = -1
    return labels


def site_percolation(ij, occupied_sites):
    r"""
    Calculates the site and bond occupancy status for a site percolation
    process given a list of occupied sites.

    Parameters
    ----------
    ij : array_like
        An N x 2 array of [site_A, site_B] connections.  If two connected
        sites are both occupied they are part of the same cluster, as it
        the bond connecting them.

    occupied_sites : boolean
        A list indicating whether sites are occupied or not

    Returns
    -------
    A tuple containing a list of site and bond labels, indicating which
    cluster each belongs to.  A value of -1 indicates unoccupied.

    Notes
    -----
    The ``connected_components`` function of scipy.csgraph will give ALL
    sites a cluster number whether they are occupied or not, so this
    function essentially adjusts the cluster numbers to represent a
    percolation process.

    """
    from collections import namedtuple
    import scipy.stats as spst

    Np = np.size(occupied_sites)
    occupied_bonds = np.all(occupied_sites[ij], axis=1)
    adj_mat = sprs.csr_matrix((occupied_bonds, (ij[:, 0], ij[:, 1])),
                              shape=(Np, Np))
    adj_mat.eliminate_zeros()
    clusters = csgraph.connected_components(csgraph=adj_mat, directed=False)[1]
    clusters[~occupied_sites] = -1
    s_labels = spst.rankdata(clusters + 1, method="dense") - 1
    if np.any(~occupied_sites):
        s_labels -= 1
    b_labels = np.amin(s_labels[ij], axis=1)
    tup = namedtuple('cluster_labels', ('sites', 'bonds'))
    return tup(s_labels, b_labels)


def bond_percolation(ij, occupied_bonds):
    r"""
    Calculates the site and bond occupancy status for a bond percolation
    process given a list of occupied bonds.

    Parameters
    ----------
    ij : array_like
        An N x 2 array of [site_A, site_B] connections.  A site is
        considered occupied if any of it's connecting bonds are occupied.

    occupied_bonds: boolean
        A list indicating whether a bond is occupied or not

    Returns
    -------
    A tuple contain a list of site and bond labels, indicating which
    cluster each belongs to.  A value of -1 indicates uninvaded.

    Notes
    -----
    The ``connected_components`` function of scipy.csgraph will give ALL
    sites a cluster number whether they are occupied or not, so this
    function essentially adjusts the cluster numbers to represent a
    percolation process.

    """
    from collections import namedtuple
    Np = np.amax(ij) + 1
    adj_mat = sprs.csr_matrix((occupied_bonds, (ij[:, 0], ij[:, 1])),
                              shape=(Np, Np))
    adj_mat.eliminate_zeros()
    clusters = csgraph.connected_components(csgraph=adj_mat, directed=False)[1]
    valid_clusters = np.bincount(clusters) > 1
    mapping = -np.ones(shape=(clusters.max()+1, ), dtype=int)
    mapping[valid_clusters] = np.arange(0, valid_clusters.sum())
    s_labels = mapping[clusters]
    b_labels = np.amin(s_labels[ij], axis=1)
    tup = namedtuple('cluster_labels', ('sites', 'bonds'))
    return tup(s_labels, b_labels)


def rotate_coords(network, a=0, b=0, c=0, R=None):
    r"""
    Rotates coordinates a given amount about each axis

    Parameters
    ----------
    network : OpenPNM Network object
        The network whose pore coordinates should be transformed
    a : scalar
        The amount in degrees to rotate about the x-axis
    b : scalar
        The amount in degrees to rotate about the y-axis
    c : scalar
        The amount in degrees to rotate about the z-axis
    R : array_like
        Rotation matrix.  Must be a 3-by-3 matrix since pore coordinates are
        always in 3D.  If this is given then the other individual arguments
        are ignored.

    See Also
    --------
    rotate_coords

    Notes
    -----
    It is possible to rotate about anyof the three axes by specifying ``a``,
    ``b``, and/or ``c``.  In this case each rotation is applied in sequence.

    """
    if R is None:
        if a:
            R = np.array([[1, 0, 0],
                          [0, np.cos(np.deg2rad(a)), -np.sin(np.deg2rad(a))],
                          [0, np.sin(np.deg2rad(a)), np.cos(np.deg2rad(a))]])
            network['pore.coords'] = np.tensordot(network['pore.coords'], R,
                                                  axes=(1, 1))
        if b:
            R = np.array([[np.cos(np.deg2rad(b)), 0, -np.sin(np.deg2rad(b))],
                          [0, 1, 0],
                          [np.sin(np.deg2rad(b)), 0, np.cos(np.deg2rad(b))]])
            network['pore.coords'] = np.tensordot(network['pore.coords'], R,
                                                  axes=(1, 1))
        if c:
            R = np.array([[np.cos(np.deg2rad(c)), -np.sin(np.deg2rad(c)), 0],
                          [np.sin(np.deg2rad(c)), np.cos(np.deg2rad(c)), 0],
                          [0, 0, 1]])
            network['pore.coords'] = np.tensordot(network['pore.coords'], R,
                                                  axes=(1, 1))
    else:
        network['pore.coords'] = np.tensordot(network['pore.coords'], R,
                                              axes=(1, 1))


def shear_coords(network, ay=0, az=0, bx=0, bz=0, cx=0, cy=0, S=None):
    r"""
    Shears the coordinates a given amount about along axis

    Parameters
    ----------
    network : OpenPNM Network object
        The network whose pore coordinates should be transformed
    ay : scalar
        The factor by which to shear along the x-axis as a function of y
    az : scalar
        The factor by which to shear along the x-axis as a function of z
    bx : scalar
        The factor by which to shear along the y-axis as a function of x
    bz : scalar
        The factor by which to shear along the y-axis as a function of z
    cx : scalar
        The factor by which to shear along the z-axis  as a function of x
    cy : scalar
        The factor by which to shear along the z-axis as a function of y
    S : array_like
        The shear matrix.  Must be a 3-by-3 matrix since pore coordinates are
        always in 3D.  If this is given then the other individual arguments
        are ingnored.

    See Also
    --------
    rotate_coords

    Notes
    -----
    The shear along the i *th* -axis is given as i\* = i + aj.  This means
    the new i coordinate is the old one plus some linear factor *a* in the
    j *th* direction.

    The values of ``a``, ``b``, and ``c`` are essentially the inverse of the
    slope to be formed by the neighboring layers of sheared pores.  A value of
    0 means no shear, and neighboring points are stacked directly on top of
    each other; a value of 1 means they form a 45 degree diagonal, and so on.

    If ``S`` is given, then is should be of the form:

    ::

        S = [[1 , ay, az],
             [bx, 1 , bz],
             [cx, cy, 1 ]]

        where any of the off-diagonal components can be 0

    """
    if S is None:
        S = np.array([[1, ay, az],
                      [bx, 1, bz],
                      [cx, cy, 1]])
    network['pore.coords'] = (S@network['pore.coords'].T).T


def trim(network, pores=[], throats=[]):
    '''
    Remove pores or throats from the network.

    Parameters
    ----------
    network : OpenPNM Network Object
        The Network from which pores or throats should be removed

    pores (or throats) : array_like
        The indices of the of the pores or throats to be removed from the
        network.

    Notes
    -----
    This is an in-place operation, meaning the received Network object will
    be altered directly.


    Examples
    --------
    >>> import openpnm as op
    >>> pn = op.network.Cubic(shape=[5, 5, 5])
    >>> pn.Np
    125
    >>> pn.Nt
    300
    >>> op.topotools.trim(network=pn, pores=[1])
    >>> pn.Np
    124
    >>> pn.Nt
    296

    '''
    pores = network._parse_indices(pores)
    throats = network._parse_indices(throats)
    Pkeep = np.copy(network['pore.all'])
    Tkeep = np.copy(network['throat.all'])
    if np.size(pores) > 0:
        Pkeep[pores] = False
        if not np.any(Pkeep):
            raise Exception('Cannot delete ALL pores')
        # Performing customized find_neighbor_throats which is much faster, but
        # not general for other types of queries
#        temp = np.in1d(network['throat.conns'].flatten(), pores)
#        temp = np.reshape(temp, (network.Nt, 2))
#        Ts = np.any(temp, axis=1)
#        Ts = network.Ts[Ts]
#        tic()
        Ts = network.find_neighbor_throats(pores=~Pkeep, mode='union')
#        toc()
        if len(Ts) > 0:
            Tkeep[Ts] = False
    if np.size(throats) > 0:
        Tkeep[throats] = False
        # The following IF catches the special case of deleting ALL throats
        # It removes all throat props, adds 'all', and skips rest of function
        if not np.any(Tkeep):
            logger.info('Removing ALL throats from network')
            for item in network.keys():
                if item.split('.')[0] == 'throat':
                    del network[item]
            network['throat.all'] = np.array([], ndmin=1)
            return

    # Temporarily store throat conns and pore map for processing later
    Np_old = network.Np
    Nt_old = network.Nt
    Pkeep_inds = np.where(Pkeep)[0]
    Tkeep_inds = np.where(Tkeep)[0]
    Pmap = np.ones((network.Np,), dtype=int)*-1
    tpore1 = network['throat.conns'][:, 0]
    tpore2 = network['throat.conns'][:, 1]

    # Delete specified pores and throats from all objects
    for obj in network.project[::-1]:
        if (obj.Np == Np_old) and (obj.Nt == Nt_old):
            Ps = Pkeep_inds
            Ts = Tkeep_inds
        else:
            Ps = obj.map_pores(pores=Pkeep, origin=network)
            Ts = obj.map_throats(throats=Tkeep, origin=network)
        for key in list(obj.keys()):
            temp = obj.pop(key)
            if key.split('.')[0] == 'throat':
                obj.update({key: temp[Ts]})
            if key.split('.')[0] == 'pore':
                obj.update({key: temp[Ps]})

    # Remap throat connections
    Pmap[Pkeep] = np.arange(0, np.sum(Pkeep))
    Tnew1 = Pmap[tpore1[Tkeep]]
    Tnew2 = Pmap[tpore2[Tkeep]]
    network.update({'throat.conns': np.vstack((Tnew1, Tnew2)).T})

    # Clear adjacency and incidence matrices which will be out of date now
    network._am.clear()
    network._im.clear()


def extend(network, pore_coords=[], throat_conns=[], labels=[]):
    r'''
    Add individual pores and/or throats to the network from a list of coords
    or conns.

    Parameters
    ----------
    network : OpenPNM Network Object
        The Network to which pores or throats should be added

    pore_coords : array_like
        The coordinates of the pores to add

    throat_conns : array_like
        The throat connections to add

    labels : string, or list of strings, optional
        A list of labels to apply to the new pores and throats

    Notes
    -----
    This needs to be enhanced so that it increases the size of all pore
    and throat props and labels on ALL associated Phase objects.  At the
    moment it throws an error is there are any associated Phases.

    This is an in-place operation, meaning the received Network object will
    be altered directly.

    '''
    if len(network.project.phases()) > 0:
        raise Exception('Project has active Phases, copy network to a new '
                        + 'project and try again')

    Np_old = network.num_pores()
    Nt_old = network.num_throats()
    Np = Np_old + int(np.size(pore_coords)/3)
    Nt = Nt_old + int(np.size(throat_conns)/2)
    # Adjust 'all' labels
    del network['pore.all'], network['throat.all']
    network['pore.all'] = np.ones((Np,), dtype=bool)
    network['throat.all'] = np.ones((Nt,), dtype=bool)
    # Add coords and conns
    if np.size(pore_coords) > 0:
        coords = np.vstack((network['pore.coords'], pore_coords))
        network['pore.coords'] = coords
    if np.size(throat_conns) > 0:
        conns = np.vstack((network['throat.conns'], throat_conns))
        network['throat.conns'] = conns

    # Increase size of any prop or label arrays aready on Network
    for item in list(network.keys()):
        if item.split('.')[1] not in ['coords', 'conns', 'all', '_id']:
            N = network._count(element=item.split('.')[0])
            arr = network.pop(item)
            s = arr.shape
            if arr.dtype == bool:
                network[item] = np.zeros(shape=(N, *s[1:]), dtype=bool)
            else:
                network[item] = np.ones(shape=(N, *s[1:]), dtype=float)*sp.nan
            # This is a temporary work-around until I learn to handle 2+ dims
            network[item][:arr.shape[0]] = arr

    # Apply labels, if supplied
    if labels != []:
        # Convert labels to list if necessary
        if type(labels) is str:
            labels = [labels]
        for label in labels:
            # Remove pore or throat from label, if present
            label = label.split('.')[-1]
            if np.size(pore_coords) > 0:
                Ps = sp.r_[Np_old:Np]
                if 'pore.'+label not in network.labels():
                    network['pore.'+label] = False
                network['pore.'+label][Ps] = True
            if np.size(throat_conns) > 0:
                Ts = sp.r_[Nt_old:Nt]
                if 'throat.'+label not in network.labels():
                    network['throat.'+label] = False
                network['throat.'+label][Ts] = True

    # Clear adjacency and incidence matrices which will be out of date now
    network._am.clear()
    network._im.clear()


def reduce_coordination(network, z):
    r"""
    """
    # Find minimum spanning tree using random weights
    am = network.create_adjacency_matrix(weights=np.random.rand(network.Nt),
                                         triu=False)
    mst = csgraph.minimum_spanning_tree(am, overwrite=True)
    mst = mst.tocoo()

    # Label throats on spanning tree to avoid deleting them
    Ts = network.find_connecting_throat(mst.row, mst.col)
    Ts = np.hstack(Ts)
    network['throat.mst'] = False
    network['throat.mst'][Ts] = True

    # Trim throats not on the spanning tree to acheive desired coordination
    Ts = sp.random.permutation(network.throats('mst', mode='nor'))
    Ts = Ts[:int(network.Nt - network.Np*(z/2))]
    trim(network=network, throats=Ts)


def label_faces(network, tol=0.0, label='surface'):
    r"""
    Finds pores on the surface of the network and labels them according to
    whether they are on the *top*, *bottom*, etc.  This function assumes the
    network is cubic in shape (i.e. with six flat sides)

    Parameters
    ----------
    network : OpenPNM Network object
        The network to apply the labels

    tol : scalar
        The tolerance for defining what counts as a surface pore, which is
        specifically meant for random networks.  All pores with ``tol`` of
        the maximum or minimum along each axis are counts as pores.  The
        default is 0.

    label : string
        An identifying label to isolate the pores on the faces of the network.
        The default is 'surface'.  Surface pores can be found using
        ``find_surface_pores``.

    """
    label = label.split('.', 1)[-1]
    if 'pore.'+label not in network.labels():
        find_surface_pores(network, label=label)
    Psurf = network['pore.'+label]
    crds = network['pore.coords']
    xmin, xmax = np.amin(crds[:, 0]), np.amax(crds[:, 0])
    xspan = xmax - xmin
    ymin, ymax = np.amin(crds[:, 1]), np.amax(crds[:, 1])
    yspan = ymax - ymin
    zmin, zmax = np.amin(crds[:, 2]), np.amax(crds[:, 2])
    zspan = zmax - zmin
    dims = dimensionality(network)
    if dims[0]:
        network['pore.front'] = (crds[:, 0] <= (xmin + tol*xspan)) * Psurf
        network['pore.back'] = (crds[:, 0] >= (xmax - tol*xspan)) * Psurf
    if dims[1]:
        network['pore.left'] = (crds[:, 1] <= (ymin + tol*yspan)) * Psurf
        network['pore.right'] = (crds[:, 1] >= (ymax - tol*yspan)) * Psurf
    if dims[2]:
        network['pore.top'] = (crds[:, 2] >= (zmax - tol*zspan)) * Psurf
        network['pore.bottom'] = (crds[:, 2] <= (zmin + tol*zspan)) * Psurf


def find_surface_pores(network, markers=None, label='surface'):
    r"""
    Find the pores on the surface of the domain by performing a Delaunay
    triangulation between the network pores and some external ``markers``. All
    pores connected to these external marker points are considered surface
    pores.

    Parameters
    ----------
    network: OpenPNM Network Object
        The network for which the surface pores are to be found

    markers: array_like
        3 x N array of the marker coordinates to use in the triangulation.  The
        labeling is performed in one step, so all points are added, and then
        any pores connected to at least one marker is given the provided label.
        By default, this function will automatically generate 6 points outside
        each axis of the network domain.

        Users may wish to specify a single external marker point and provide an
        appropriate label in order to identify specific faces.  For instance,
        the marker may be *above* the domain, and the label might be
        'top_surface'.

    label : string
        The label to apply to the pores.  The default is 'surface'.

    Notes
    -----
    This function does not check whether the given markers actually lie outside
    the domain, allowing the labeling of *internal* sufaces.

    If this method fails to mark some surface pores, consider sending more
    markers on each face.

    Examples
    --------
    >>> import openpnm as op
    >>> net = op.network.Cubic(shape=[5, 5, 5])
    >>> op.topotools.find_surface_pores(network=net)
    >>> net.num_pores('surface')
    98

    When cubic networks are created, the surfaces are already labeled:

    >>> net.num_pores(['top','bottom', 'left', 'right', 'front','back'])
    98

    """
    import scipy.spatial as sptl
    dims = dimensionality(network)
    coords = network['pore.coords'][:, dims]
    if markers is None:
        # normalize coords to a 1 unit cube centered on origin
        coords -= np.amin(coords, axis=0)
        coords /= np.amax(coords, axis=0)
        coords -= 0.5
        npts = max((network.Np/10, 100))
        if sum(dims) == 1:
            network['pore.'+label] = True
            return
        if sum(dims) == 2:
            r = 0.75
<<<<<<< HEAD
            theta = sp.linspace(0, 2*sp.pi, int(npts), dtype=float)
            x = r*sp.cos(theta)
            y = r*sp.sin(theta)
            markers = sp.vstack((x, y)).T
        if sum(dims) == 3:
            r = 1.00
            indices = sp.arange(0, int(npts), dtype=float) + 0.5
            phi = sp.arccos(1 - 2*indices/npts)
=======
            theta = sp.linspace(0, 2*sp.pi, npts, dtype=float)
            x = r*np.cos(theta)
            y = r*np.sin(theta)
            markers = np.vstack((x, y)).T
        if sum(dims) == 3:
            r = 1.00
            indices = np.arange(0, npts, dtype=float) + 0.5
            phi = np.arccos(1 - 2*indices/npts)
>>>>>>> 3e60baf0
            theta = sp.pi * (1 + 5**0.5) * indices
            x = r*np.cos(theta) * np.sin(phi)
            y = r*np.sin(theta) * np.sin(phi)
            z = r*np.cos(phi)
            markers = np.vstack((x, y, z)).T
    else:
        if sum(dims) == 1:
            pass
        if sum(dims) == 2:
            markers = np.atleast_2d(markers)
            if markers.shape[1] != 2:
                raise Exception('Network appears planar, so markers must be 2D')
        if sum(dims) == 3:
            markers = np.atleast_2d(markers)
            if markers.shape[1] != 3:
                raise Exception('Markers must be 3D for this network')
    pts = np.vstack((coords, markers))
    tri = sptl.Delaunay(pts, incremental=False)
    (indices, indptr) = tri.vertex_neighbor_vertices
    for k in range(network.Np, tri.npoints):
        neighbors = indptr[indices[k]:indices[k+1]]
        inds = np.where(neighbors < network.Np)
        neighbors = neighbors[inds]
        if 'pore.'+label not in network.keys():
            network['pore.'+label] = False
        network['pore.'+label][neighbors] = True


def dimensionality(network):
    r"""
    Checks the dimensionality of the network

    Parameters
    ----------
    network : OpenPNM Network object
        The network whose dimensionality is to be checked

    Returns
    -------
    Returns an 3-by-1 array containing ``True`` for each axis that contains
    multiple values, indicating that the pores are spatially distributed
    in that direction.
    """
    xyz = network["pore.coords"]
    xyz_unique = [np.unique(xyz[:, i]) for i in range(3)]
    return np.array([elem.size != 1 for elem in xyz_unique])


def clone_pores(network, pores, labels=['clone'], mode='parents'):
    r"""
    Clones the specified pores and adds them to the network

    Parameters
    ----------
    network : OpenPNM Network Object
        The Network object to which the new pores are to be added

    pores : array_like
        List of pores to clone

    labels : string, or list of strings
        The labels to apply to the clones, default is 'clone'

    mode : string
        Controls the connections between parents and clones.  Options are:

        - 'parents': (Default) Each clone is connected only to its parent
        - 'siblings': Clones are only connected to each other in the same
                      manner as parents were connected
        - 'isolated': No connections between parents or siblings
    """
    if len(network.project.geometries()) > 0:
        logger.warning('Network has active Geometries, new pores must be '
                       'assigned a Geometry')
    if len(network.project.phases()) > 0:
        raise Exception('Network has active Phases, cannot proceed')

    if type(labels) == str:
        labels = [labels]
    network._parse_indices(pores)
    Np = network.Np
    Nt = network.Nt
    # Clone pores
    parents = np.array(pores, ndmin=1)
    pcurrent = network['pore.coords']
    pclone = pcurrent[pores, :]
    pnew = np.concatenate((pcurrent, pclone), axis=0)
    Npnew = np.shape(pnew)[0]
    clones = np.arange(Np, Npnew)
    # Add clone labels to network
    for item in labels:
        network['pore.'+item] = False
        network['throat.'+item] = False
    # Add connections between parents and clones
    if mode == 'parents':
        tclone = np.vstack((parents, clones)).T
        extend(network=network, pore_coords=pclone, throat_conns=tclone)
    if mode == 'siblings':
        ts = network.find_neighbor_throats(pores=pores, mode='xnor')
        tclone = network['throat.conns'][ts] + network.num_pores()
        extend(network=network, pore_coords=pclone, throat_conns=tclone)
    if mode == 'isolated':
        extend(network=network, pore_coords=pclone)
    # Apply provided labels to cloned pores
    for item in labels:
        network['pore.'+item][network.pores('all') >= Np] = True
        network['throat.'+item][network.throats('all') >= Nt] = True

    # Clear adjacency and incidence matrices which will be out of date now
    network._am.clear()
    network._im.clear()


def merge_networks(network, donor=[]):
    r"""
    Combine multiple networks into one without doing any topological
    manipulations (such as stiching nearby pores to each other).

    Parameters
    ----------
    network : OpenPNM Network Object
        The network to which all the other networks should be added.

    donor : OpenPNM Network Object or list of Objects
        The network object(s) to add to the given network

    Notes
    -----
    This methods does *not* attempt to stitch the networks topologically.

    See Also
    --------
    extend
    trim
    stitch

    """
    if type(donor) == list:
        donors = donor
    else:
        donors = [donor]

    for donor in donors:
        network['pore.coords'] = np.vstack((network['pore.coords'],
                                            donor['pore.coords']))
        network['throat.conns'] = np.vstack((network['throat.conns'],
                                             donor['throat.conns']
                                             + network.Np))
        p_all = np.ones((np.shape(network['pore.coords'])[0],), dtype=bool)
        t_all = np.ones((np.shape(network['throat.conns'])[0],), dtype=bool)
        network.update({'pore.all': p_all})
        network.update({'throat.all': t_all})
        for key in set(network.keys()).union(set(donor.keys())):
            if key.split('.')[1] not in ['conns', 'coords', '_id', 'all']:
                if key in network.keys():
                    pop_flag = False
                    if key not in donor.keys():
                        logger.debug('Adding ' + key + ' to donor')
                        # If key not on donor add it first
                        if network[key].dtype == bool:
                            donor[key] = False
                        else:
                            donor[key] = sp.nan
                        pop_flag = True
                    # Then merge it with existing array on network
                    try:
                        temp = np.hstack((network[key], donor[key]))
                    except ValueError:
                        temp = np.vstack((network[key], donor[key]))
                    network[key] = temp
                    if pop_flag:
                        donor.pop(key, None)
                else:
                    # If key not on network add it first
                    logger.debug('Adding ' + key + ' to network')
                    if donor[key].dtype == bool:
                        network[key] = False
                    else:
                        data_shape = list(donor[key].shape)
                        pore_prop = True if key.split(".")[0] == "pore" else False
                        data_shape[0] = network.Np if pore_prop else network.Nt
                        network[key] = sp.empty(data_shape) * sp.nan
                    # Then append donor values to network
                    s = np.shape(donor[key])[0]
                    network[key][-s:] = donor[key]

    # Clear adjacency and incidence matrices which will be out of date now
    network._am.clear()
    network._im.clear()


def stitch(network, donor, P_network, P_donor, method='nearest',
           len_max=sp.inf, len_min=0, label_suffix=''):
    r'''
    Stitches a second a network to the current network.

    Parameters
    ----------
    networK : OpenPNM Network Object
        The Network to which to donor Network will be attached

    donor : OpenPNM Network Object
        The Network to stitch on to the current Network

    P_network : array_like
        The pores on the current Network

    P_donor : array_like
        The pores on the donor Network

    label_suffix : string or None
        Some text to append to each label in the donor Network before
        inserting them into the recipient.  The default is to append no
        text, but a common option would be to append the donor Network's
        name. To insert none of the donor labels, use None.

    len_max : float
        Set a length limit on length of new throats

    method : string (default = 'delaunay')
        The method to use when making pore to pore connections. Options are:

        - 'delaunay' : Use a Delaunay tessellation
        - 'nearest' : Connects each pore on the receptor network to its nearest
                      pore on the donor network

    Notes
    -----
    Before stitching it is necessary to translate the pore coordinates of
    one of the Networks so that it is positioned correctly relative to the
    other.

    Examples
    --------
    >>> import openpnm as op
    >>> pn = op.network.Cubic(shape=[5, 5, 5])
    >>> pn2 = op.network.Cubic(shape=[5, 5, 5])
    >>> [pn.Np, pn.Nt]
    [125, 300]
    >>> [pn2.Np, pn2.Nt]
    [125, 300]
    >>> pn2['pore.coords'][:, 2] += 5.0
    >>> op.topotools.stitch(network=pn, donor=pn2, P_network=pn.pores('top'),
    ...                     P_donor=pn2.pores('bottom'), method='nearest',
    ...                     len_max=1.0)
    >>> [pn.Np, pn.Nt]
    [250, 625]

    '''
    # Ensure Networks have no associated objects yet
    if (len(network.project) > 1) or (len(donor.project) > 1):
        raise Exception('Cannot stitch a Network with active objects')
    network['throat.stitched'] = False
    # Get the initial number of pores and throats
    N_init = {}
    N_init['pore'] = network.Np
    N_init['throat'] = network.Nt
    if method == 'nearest':
        P1 = P_network
        P2 = P_donor + N_init['pore']  # Increment pores on donor
        C1 = network['pore.coords'][P_network]
        C2 = donor['pore.coords'][P_donor]
        D = sp.spatial.distance.cdist(C1, C2)
        [P1_ind, P2_ind] = np.where(D <= len_max)
        conns = np.vstack((P1[P1_ind], P2[P2_ind])).T
    else:
        raise Exception('<{}> method not supported'.format(method))

    # Enter donor's pores into the Network
    extend(network=network, pore_coords=donor['pore.coords'])

    # Enter donor's throats into the Network
    extend(network=network, throat_conns=donor['throat.conns'] + N_init['pore'])

    # Trim throats that are longer then given len_max
    C1 = network['pore.coords'][conns[:, 0]]
    C2 = network['pore.coords'][conns[:, 1]]
    L = np.sum((C1 - C2)**2, axis=1)**0.5
    conns = conns[L <= len_max]

    # Add donor labels to recipient network
    if label_suffix is not None:
        if label_suffix != '':
            label_suffix = '_'+label_suffix
        for label in donor.labels():
            element = label.split('.')[0]
            locations = np.where(network._get_indices(element)
                                 >= N_init[element])[0]
            if label + label_suffix not in network.keys():
                network[label + label_suffix] = False
            network[label+label_suffix][locations] = donor[label]

    # Add the new stitch throats to the Network
    extend(network=network, throat_conns=conns, labels='stitched')

    # Remove donor from Workspace, if present
    # This check allows for the reuse of a donor Network multiple times
    for sim in list(ws.values()):
        if donor in sim:
            del ws[sim.name]


def connect_pores(network, pores1, pores2, labels=[], add_conns=True):
    r'''
    Returns the possible connections between two group of pores, and optionally
    makes the connections.

    See ``Notes`` for advanced usage.

    Parameters
    ----------
    network : OpenPNM Network Object

    pores1 : array_like
        The first group of pores on the network

    pores2 : array_like
        The second group of pores on the network

    labels : list of strings
        The labels to apply to the new throats.  This argument is only needed
        if ``add_conns`` is True.

    add_conns : bool
        Indicates whether the connections should be added to the supplied
        network (default is True).  Otherwise, the connections are returned
        as an Nt x 2 array that can be passed directly to ``extend``.

    Notes
    -----
    (1) The method also works if ``pores1`` and ``pores2`` are list of lists,
    in which case it consecutively connects corresponding members of the two
    lists in a 1-to-1 fashion. Example: pores1 = [[0, 1], [2, 3]] and
    pores2 = [[5], [7, 9]] leads to creation of the following connections:

    ::

        0 --> 5     2 --> 7     3 --> 7
        1 --> 5     2 --> 9     3 --> 9

    (2) If you want to use the batch functionality, make sure that each element
    within ``pores1`` and ``pores2`` are of type list or ndarray.

    (3) It creates the connections in a format which is acceptable by
    the default OpenPNM connections ('throat.conns') and either adds them to
    the network or returns them.

    Examples
    --------
    >>> import openpnm as op
    >>> pn = op.network.Cubic(shape=[5, 5, 5])
    >>> pn.Nt
    300
    >>> op.topotools.connect_pores(network=pn, pores1=[22, 32],
    ...                            pores2=[16, 80, 68])
    >>> pn.Nt
    306
    >>> pn['throat.conns'][300:306]
    array([[16, 22],
           [22, 80],
           [22, 68],
           [16, 32],
           [32, 80],
           [32, 68]])

    '''
    # Assert that `pores1` and `pores2` are list of lists
    try:
        len(pores1[0])
    except (TypeError, IndexError):
        pores1 = [pores1]
    try:
        len(pores2[0])
    except (TypeError, IndexError):
        pores2 = [pores2]

    if len(pores1) != len(pores2):
        raise Exception('Running in batch mode! pores1 and pores2 must be'
                        + ' of the same length.')

    arr1, arr2 = [], []
    for ps1, ps2 in zip(pores1, pores2):
        size1 = np.size(ps1)
        size2 = np.size(ps2)
        arr1.append(sp.repeat(ps1, size2))
        arr2.append(np.tile(ps2, size1))
    conns = np.vstack([np.concatenate(arr1), np.concatenate(arr2)]).T
    if add_conns:
        extend(network=network, throat_conns=conns, labels=labels)
    else:
        return conns


def find_pore_to_pore_distance(network, pores1=None, pores2=None):
    r'''
    Find the distance between all pores on set 1 to each pore in set 2

    Parameters
    ----------
    network : OpenPNM Network Object
        The network object containing the pore coordinates

    pores1 : array_like
        The pore indices of the first set

    pores2 : array_Like
        The pore indices of the second set.  It's OK if these indices are
        partially or completely duplicating ``pores``.

    Returns
    -------
    A distance matrix with ``len(pores1)`` rows and ``len(pores2)`` columns.
    The distance between pore *i* in ``pores1`` and *j* in ``pores2`` is
    located at *(i, j)* and *(j, i)* in the distance matrix.

    Notes
    -----
    This function computes and returns a distance matrix, which is a dense
    matrix of size Np_1 by Np_2, so can get large.  For distances between
    larger sets a KD-tree approach would be better, which is available in
    ``scipy.spatial``.

    '''
    from scipy.spatial.distance import cdist
    p1 = np.array(pores1, ndmin=1)
    p2 = np.array(pores2, ndmin=1)
    coords = network['pore.coords']
    return cdist(coords[p1], coords[p2])


def subdivide(network, pores, shape, labels=[]):
    r'''
    It trim the pores and replace them by cubic networks with the sent shape.

    Parameters
    ----------
    network : OpenPNM Network Object

    pores : array_like
        The first group of pores to be replaced

    shape : array_like
        The shape of cubic networks in the target locations

    Notes
    -----
    - It works only for cubic networks.

    Examples
    --------
    >>> import openpnm as op
    >>> pn = op.network.Cubic(shape=[5, 6, 5], spacing=0.001)
    >>> pn.Np
    150
    >>> nano_pores = [2, 13, 14, 15]
    >>> op.topotools.subdivide(network=pn, pores=nano_pores, shape=[4, 7, 3],
    ...                        labels='nano')
    >>> pn.Np
    482

    '''
    mro = network._mro()
    if 'Cubic' not in mro:
        raise Exception('Subdivide is only supported for Cubic Networks')
    from openpnm.network import Cubic
    pores = network._parse_indices(pores)

    # Checks to find boundary pores in the selected pores
    if 'pore.boundary' in network.labels():
        if (np.in1d(pores, network.pores('boundary'))).any():
            raise Exception('boundary pores cannot be subdivided!')
    if not hasattr(network, '_subdivide_flag'):
        network._subdivide_flag = True
    else:
        raise Exception('The network has subdivided pores, so the method \
                         does not support another subdivision')
    # Assigning right shape and division
    if np.size(shape) != 2 and np.size(shape) != 3:
        raise Exception('Subdivide not implemented for Networks other than 2D \
                         and 3D')
    elif np.size(shape) == 3 and 1 not in shape:
        div = np.array(shape, ndmin=1)
        single_dim = None
    else:
        single_dim = np.where(np.array(network.shape) == 1)[0]
        if np.size(single_dim) == 0:
            single_dim = None
        if np.size(shape) == 3:
            div = np.array(shape, ndmin=1)
        else:
            div = np.zeros(3, dtype=sp.int32)
            if single_dim is None:
                dim = 2
            else:
                dim = single_dim
            div[dim] = 1
            div[-np.array(div, ndmin=1, dtype=bool)] = np.array(shape, ndmin=1)

    # Creating small network and handling labels
    networkspacing = network.spacing
    new_netspacing = networkspacing/div
    new_net = Cubic(shape=div, spacing=new_netspacing)
    main_labels = ['left', 'right', 'front', 'back', 'top', 'bottom']
    if single_dim is not None:
        label_groups = np.array([['front', 'back'],
                                 ['left', 'right'],
                                 ['top', 'bottom']])
        non_single_labels = label_groups[np.array([0, 1, 2]) != single_dim]
    for l in main_labels:
        new_net['pore.surface_' + l] = False
        network['pore.surface_' + l] = False
        if single_dim is None:
            new_net['pore.surface_' + l][new_net.pores(labels=l)] = True
        else:
            for ind in [0, 1]:
                loc = (non_single_labels[ind] == l)
                temp_pores = new_net.pores(non_single_labels[ind][loc])
                new_net['pore.surface_' + l][temp_pores] = True

    old_coords = np.copy(new_net['pore.coords'])
    if labels == []:
        labels = ['pore.subdivided_' + new_net.name]
    for P in pores:
        # Shifting the new network to the right location and attaching it to
        # the main network
        shift = network['pore.coords'][P] - networkspacing/2
        new_net['pore.coords'] += shift
        Pn = network.find_neighbor_pores(pores=P)
        try:
            Pn_new_net = network.pores(labels)
        except KeyError:
            Pn_new_net = []
        Pn_old_net = Pn[~np.in1d(Pn, Pn_new_net)]
        Np1 = network.Np
        extend(pore_coords=new_net['pore.coords'],
               throat_conns=new_net['throat.conns'] + Np1,
               labels=labels, network=network)

        # Moving the temporary labels to the big network
        for l in main_labels:
            network['pore.surface_'+l][Np1:] = new_net['pore.surface_'+l]

        # Stitching the old pores of the main network to the new extended pores
        surf_pores = network.pores('surface_*')
        surf_coord = network['pore.coords'][surf_pores]
        for neighbor in Pn:
            neighbor_coord = network['pore.coords'][neighbor]
            dist = [round(sp.inner(neighbor_coord-x, neighbor_coord-x),
                          20) for x in surf_coord]
            nearest_neighbor = surf_pores[dist == np.amin(dist)]
            if neighbor in Pn_old_net:
                coplanar_labels = network.labels(pores=nearest_neighbor)
                new_neighbors = network.pores(coplanar_labels,
                                              mode='and')
                # This might happen to the edge of the small network
                if np.size(new_neighbors) == 0:
                    labels = network.labels(pores=nearest_neighbor,
                                            mode='and')
                    common_label = [l for l in labels if 'surface_' in l]
                    new_neighbors = network.pores(common_label)
            elif neighbor in Pn_new_net:
                new_neighbors = nearest_neighbor
            connect_pores(network=network, pores1=neighbor,
                          pores2=new_neighbors, labels=labels)

        # Removing temporary labels
        for l in main_labels:
            network['pore.surface_' + l] = False
        new_net['pore.coords'] = np.copy(old_coords)

    label_faces(network=network)
    for l in main_labels:
        del network['pore.surface_'+l]
    trim(network=network, pores=pores)
    ws = network.project.workspace
    ws.close_project(new_net.project)


def trim_occluded_throats(network, mask='all'):
    r"""
    Remove throats with zero area from the network and also remove
    pores that are isolated (as a result or otherwise)

    Parameters
    ----------
    network : OpenPNM Network Object

    mask : string
        Applies routine only to pores and throats with this label
    """
    occluded_ts = network['throat.area'] == 0
    if np.sum(occluded_ts) > 0:
        occluded_ts *= network["throat."+mask]
        trim(network=network, throats=occluded_ts)


def merge_pores(network, pores, labels=['merged']):
    r"""
    Combines a selection of pores into a new single pore located at the
    centroid of the selected pores and connected to all of their neighbors.

    Parameters
    ----------
    network : OpenPNM Network Object

    pores : array_like
        The list of pores which are to be combined into a new single pore

    labels : string or list of strings
        The labels to apply to the new pore and new throat connections

    Notes
    -----
    (1) The method also works if a list of lists is passed, in which case
    it consecutively merges the given selections of pores.

    (2) The selection of pores should be chosen carefully, preferrable so that
    they all form a continuous cluster.  For instance, it is recommended
    to use the ``find_nearby_pores`` method to find all pores within a
    certain distance of a given pore, and these can then be merged without
    causing any abnormal connections.

    Examples
    --------
    >>> import openpnm as op
    >>> pn = op.network.Cubic(shape=[20, 20, 1])
    >>> Ps = pn.find_nearby_pores(pores=111, r=5, flatten=True)
    >>> op.topotools.merge_pores(network=pn, pores=Ps, labels=['merged'])
    >>> print(pn.Np)
    321
    >>> pn.pores('merged')
    array([320])
    >>> pn.num_throats('merged')
    32

    """
    # Assert that `pores` is list of lists
    try:
        len(pores[0])
    except (TypeError, IndexError):
        pores = [pores]

    N = len(pores)
    NBs, XYZs = [], []

    for Ps in pores:
        temp = network.find_neighbor_pores(pores=Ps, mode='union', flatten=True,
                                           include_input=False)
        NBs.append(temp)
        points = np.concatenate((temp, Ps))
        XYZs.append(hull_centroid(network["pore.coords"][points]))

    extend(network, pore_coords=XYZs, labels=labels)
    Pnew = network.Ps[-N::]

    # Possible throats between new pores: This only happens when running in
    # batch mode, i.e. multiple groups of pores are to be merged. In case
    # some of these groups share elements, possible throats between the
    # intersecting elements is not captured and must be added manually.
    pores_set = [set(items) for items in pores]
    NBs_set = [set(items) for items in NBs]
    ps1, ps2 = [], []
    from itertools import combinations
    for i, j in combinations(range(N), 2):
        if not NBs_set[i].isdisjoint(pores_set[j]):
            ps1.append([network.Ps[-N+i]])
            ps2.append([network.Ps[-N+j]])

    # Add (possible) connections between the new pores
    connect_pores(network, pores1=ps1, pores2=ps2, labels=labels)
    # Add connections between the new pores and the rest of the network
    connect_pores(network, pores2=np.split(Pnew, N), pores1=NBs, labels=labels)
    # Trim merged pores from the network
    trim(network=network, pores=np.concatenate(pores))


def hull_centroid(points):
    r"""
    Computes centroid of the convex hull enclosing the given coordinates.

    Parameters
    ----------
    points : Np by 3 ndarray
        Coordinates (xyz)

    Returns
    -------
    A 3 by 1 Numpy array containing coordinates of the centroid.

    """
    dim = [np.unique(points[:, i]).size != 1 for i in range(3)]
    hull = ConvexHull(points[:, dim])
    centroid = points.mean(axis=0)
    centroid[dim] = hull.points[hull.vertices].mean(axis=0)

    return centroid


def _template_sphere_disc(dim, outer_radius, inner_radius):
    r"""
    This private method generates an image array of a sphere/shell-disc/ring.
    It is useful for passing to Cubic networks as a ``template`` to make
    networks with desired shapes.

    Parameters
    ----------
    dim : int
        Network dimension

    outer_radius : int
        Number of the nodes in the outer radius of the network

    inner_radius : int
        Number of the nodes in the inner radius of the network

    Returns
    -------
    A Numpy array containing 1's to demarcate the desired shape, and 0's
    elsewhere.

    """
    rmax = np.array(outer_radius, ndmin=1)
    rmin = np.array(inner_radius, ndmin=1)
    ind = 2 * rmax - 1
    coord = sp.indices((ind * np.ones(dim, dtype=int)))
    coord = coord - (ind - 1)/2
    x = coord[0, :]
    y = coord[1, :]
    if dim == 2:
        img = (x ** 2 + y ** 2) < rmax ** 2
    elif dim == 3:
        z = coord[2, :]
        img = (x ** 2 + y ** 2 + z ** 2) < rmax ** 2
    if rmin[0] != 0:
        if dim == 2:
            img_min = (x ** 2 + y ** 2) > rmin ** 2
        elif dim == 3:
            img_min = (x ** 2 + y ** 2 + z ** 2) > rmin ** 2
        img = img * img_min
    return img


def template_sphere_shell(outer_radius, inner_radius=0, dim=3):
    r"""
    This method generates an image array of a sphere-shell. It is useful for
    passing to Cubic networks as a ``template`` to make spherical shaped
    networks.

    Parameters
    ----------
    outer_radius : int
        Number of nodes in the outer radius of the sphere.

    inner_radius : int
        Number of nodes in the inner radius of the shell.  a value of 0 will
        result in a solid sphere.

    dim : scalar
        Controls the number of dimensions of the result.  3 returns a sphere,
        while 2 returns a disk.

    Returns
    -------
    A Numpy array containing 1's to demarcate the sphere-shell, and 0's
    elsewhere.

    """
    img = _template_sphere_disc(dim=dim, outer_radius=outer_radius,
                                inner_radius=inner_radius)
    return img


def template_cylinder_annulus(height, outer_radius, inner_radius=0):
    r"""
    This method generates an image array of a disc-ring.  It is useful for
    passing to Cubic networks as a ``template`` to make circular-shaped 2D
    networks.

    Parameters
    ----------
    height : int
        The height of the cylinder

    outer_radius : int
        Number of nodes in the outer radius of the cylinder

    inner_radius : int
        Number of the nodes in the inner radius of the annulus.  A value of 0
        will result in a solid cylinder.

    Returns
    -------
    A Numpy array containing 1's to demarcate the disc-ring, and 0's
    elsewhere.

    """

    img = _template_sphere_disc(dim=2, outer_radius=outer_radius,
                                inner_radius=inner_radius)
    img = np.tile(np.atleast_3d(img), reps=height)
    return img


def plot_connections(network, throats=None, fig=None, **kwargs):
    r"""
    Produces a 3D plot of the network topology showing how throats connect
    for quick visualization without having to export data to veiw in Paraview.

    Parameters
    ----------
    network : OpenPNM Network Object
        The network whose topological connections to plot

    throats : array_like (optional)
        The list of throats to plot if only a sub-sample is desired.  This is
        useful for inspecting a small region of the network.  If no throats are
        specified then all throats are shown.

    fig : Matplotlib figure handle and line property arguments
        If a ``fig`` is supplied, then the topology will be overlaid on this
        plot.  This makes it possible to combine coordinates and connections,
        and to color different throats differently (see ``kwargs``)

    kwargs : other named arguments
        By also in different line properties such as ``color`` it's possible to
        plot several different sets of connections with unique colors.

        For information on available line style options, visit the Matplotlib
        documentation on the `web
        <http://matplotlib.org/api/lines_api.html#matplotlib.lines.Line2D>`_

    Notes
    -----
    The figure handle returned by this method can be passed into
    ``plot_coordinates`` to create a plot that combines pore coordinates and
    throat connections, and vice versa.

    See Also
    --------
    plot_coordinates

    Examples
    --------
    >>> import openpnm as op
    >>> import matplotlib as mpl
    >>> mpl.use('Agg')
    >>> pn = op.network.Cubic(shape=[10, 10, 3])
    >>> pn.add_boundary_pores()
    >>> Ts = pn.throats('*boundary', mode='nor')
    >>> # Create figure showing boundary throats
    >>> fig = op.topotools.plot_connections(network=pn, throats=Ts)
    >>> Ts = pn.throats('*boundary')
    >>> # Pass existing fig back into function to plot additional throats
    >>> fig = op.topotools.plot_connections(network=pn, throats=Ts,
    ...                                     fig=fig, color='r')

    """
    import matplotlib.pyplot as plt
    from mpl_toolkits.mplot3d import Axes3D

    Ts = network.Ts if throats is None else network._parse_indices(throats)

    temp = [np.unique(network["pore.coords"][:, i]).size for i in range(3)]
    ThreeD = False if 1 in temp else True

    if fig is None:
        fig = plt.figure()
        if ThreeD:
            ax = fig.add_subplot(111, projection='3d')
        else:
            ax = fig.gca()
    else:
        ax = fig.gca()

    # Create dummy indexing to sp.inf
    i = -1*np.ones((np.size(Ts)*3, ), dtype=int)
    i[0::3] = network['throat.conns'][Ts, 0]
    i[1::3] = network['throat.conns'][Ts, 1]

    # Collect coordinates and scale axes to fit
    Ps = np.unique(network['throat.conns'][Ts])
    X, Y, Z = network['pore.coords'][Ps].T

    _scale_3d_axes(ax=ax, X=X, Y=Y, Z=Z)

    # Add sp.inf to the last element of pore.coords (i.e. -1)
    inf = np.array((sp.inf,))
    X = np.hstack([network['pore.coords'][:, 0], inf])
    Y = np.hstack([network['pore.coords'][:, 1], inf])
    Z = np.hstack([network['pore.coords'][:, 2], inf])

    if ThreeD:
        ax.plot(xs=X[i], ys=Y[i], zs=Z[i], **kwargs)
    else:
        dummy_dim = temp.index(1)
        X, Y = [xi for j, xi in enumerate([X, Y, Z]) if j != dummy_dim]
        ax.plot(X[i], Y[i], **kwargs)
        ax.autoscale()

    return fig


def plot_coordinates(network, pores=None, fig=None, **kwargs):
    r"""
    Produces a 3D plot showing specified pore coordinates as markers

    Parameters
    ----------
    network : OpenPNM Network Object
        The network whose topological connections to plot

    pores : array_like (optional)
        The list of pores to plot if only a sub-sample is desired.  This is
        useful for inspecting a small region of the network.  If no pores are
        specified then all are shown.

    fig : Matplotlib figure handle
        If a ``fig`` is supplied, then the coordinates will be overlaid.  This
        enables the plotting of multiple different sets of pores as well as
        throat connections from ``plot_connections``.

    kwargs : dict
        By also  in different marker properties such as size (``s``) and color
        (``c``).

        For information on available marker style options, visit the Matplotlib
        documentation on the `web
        <http://matplotlib.org/api/lines_api.html#matplotlib.lines.Line2D>`_

    Notes
    -----
    The figure handle returned by this method can be passed into
    ``plot_topology`` to create a plot that combines pore coordinates and
    throat connections, and vice versa.

    See Also
    --------
    plot_connections

    Examples
    --------
    >>> import openpnm as op
    >>> import matplotlib as mpl
    >>> mpl.use('Agg')
    >>> pn = op.network.Cubic(shape=[10, 10, 3])
    >>> pn.add_boundary_pores()
    >>> Ps = pn.pores('internal')
    >>> # Create figure showing internal pores
    >>> fig = op.topotools.plot_coordinates(pn, pores=Ps, c='b')
    >>> Ps = pn.pores('*boundary')
    >>> # Pass existing fig back into function to plot boundary pores
    >>> fig = op.topotools.plot_coordinates(pn, pores=Ps, fig=fig, c='r')

    """
    import matplotlib.pyplot as plt
    from mpl_toolkits.mplot3d import Axes3D

    Ps = network.Ps if pores is None else network._parse_indices(pores)

    temp = [np.unique(network["pore.coords"][:, i]).size for i in range(3)]
    ThreeD = False if 1 in temp else True

    if fig is None:
        fig = plt.figure()
        if ThreeD:
            ax = fig.add_subplot(111, projection='3d')
        else:
            ax = fig.add_subplot(111)
    else:
        ax = fig.gca()

    # Collect specified coordinates
    X, Y, Z = network['pore.coords'][Ps].T

    if ThreeD:
        _scale_3d_axes(ax=ax, X=X, Y=Y, Z=Z)
        ax.scatter(xs=X, ys=Y, zs=Z, **kwargs)
    else:
        dummy_dim = temp.index(1)
        X, Y = [xi for j, xi in enumerate([X, Y, Z]) if j != dummy_dim]
        ax.scatter(X, Y, **kwargs)

    return fig


def _scale_3d_axes(ax, X, Y, Z):
    if hasattr(ax, '_scaled'):
        logger.warning('Axes is already scaled to previously plotted data')
    else:
        ax._scaled = True
        max_range = np.array([X.max()-X.min(), Y.max()-Y.min(),
                              Z.max()-Z.min()]).max() / 2.0
        mid_x = (X.max()+X.min()) * 0.5
        mid_y = (Y.max()+Y.min()) * 0.5
        mid_z = (Z.max()+Z.min()) * 0.5
        ax.set_xlim(mid_x - max_range, mid_x + max_range)
        ax.set_ylim(mid_y - max_range, mid_y + max_range)
        try:
            ax.set_zlim(mid_z - max_range, mid_z + max_range)
        except AttributeError:
            pass


def plot_networkx(network, plot_throats=True, labels=None, colors=None,
                  scale=1, ax=None, alpha=1.0):
    r'''
    Returns a pretty 2d plot for 2d OpenPNM networks.

    Parameters
    ----------
    network : OpenPNM Network object

    plot_throats : boolean
        Plots throats as well as pores, if True.

    labels : list
        List of OpenPNM labels

    colors : list
        List of corresponding colors to the given `labels`.

    scale : float
        Scale factor for size of pores.
    '''
    from networkx import Graph, draw_networkx_nodes, draw_networkx_edges
    from matplotlib.collections import PathCollection
    import matplotlib.pyplot as plt

    dims = dimensionality(network)
    if dims.sum() > 2:
        raise Exception("NetworkX plotting only works for 2D networks.")
    x, y, z = network['pore.coords'].T
    x, y = [j for j in [x, y, z] if not np.allclose(j, j.mean())]

    G = Graph()
    pos = {network.Ps[i]: [x[i], y[i]] for i in range(network.Np)}
    manual_sizing = False
    try:
        node_size = scale * network['pore.diameter']
        manual_sizing = True
    except KeyError:
        node_size = scale * 300     # 300 is default node size in networkx
    node_color = np.array(['k'] * len(network.Ps))

    if labels:
        if type(labels) is not list:
            labels = [labels]
        if type(colors) is not list:
            colors = [colors]
        if len(labels) != len(colors):
            raise('len(colors) must be equal to len(labels)!')
        for label, color in zip(labels, colors):
            node_color[network.pores(label)] = color

    if ax is None:
        fig, ax = plt.subplots()
    ax.set_aspect('equal', adjustable='box')
    ax.set_xlim((x.min() - node_size.max(), x.max() + node_size.max()))
    ax.set_ylim((y.min() - node_size.max(), y.max() + node_size.max()))
    ax.axis("off")

    # Plot pores
    draw_networkx_nodes(G, ax=ax, pos=pos, nodelist=network.Ps.tolist(),
                        alpha=alpha, node_color="w", edgecolors=node_color,
                        node_size=node_size)
    # (Optionally) Plot throats
    if plot_throats:
        draw_networkx_edges(G, pos=pos, edge_color='k', alpha=alpha,
                            edgelist=network['throat.conns'].tolist(), ax=ax)

    if manual_sizing:
        spi = 2700  # 1250 was obtained by trial and error
        figwidth, figheight = ax.get_figure().get_size_inches()
        figsize_ratio = figheight / figwidth
        data_ratio = ax.get_data_ratio()
        corr = min(figsize_ratio / data_ratio, 1)
        xrange = np.ptp(ax.get_xlim())
        markersize = sp.atleast_1d((corr*figwidth)**2 / xrange**2 * node_size**2 * spi)
        collections = ax.collections
        for item in collections:
            if type(item) == PathCollection:
                item.set_sizes(markersize)

    return G


def plot_vpython(network,
                 Psize='pore.diameter',
                 Tsize='throat.diameter',
                 Pcolor=None,
                 Tcolor=None,
                 cmap='jet', **kwargs):
    r"""
    Quickly visualize a network in 3D using VPython

    Parameters
    ----------
    network : OpenPNM Network Object
        The network to visualize
    Psize : string (default = 'pore.diameter')
        The dictionary key pointing to the pore property by which sphere
        diameters should be scaled
    Tsize : string (default = 'throat.diameter')
        The dictionary key pointing to the throat property by which cylinder
        diameters should be scaled
    Pcolor : string
        The dictionary key pointing to the pore property which will control
        the sphere colors.  The default is None, which results in a bright
        red for all pores.
    Tcolor : string
        The dictionary key pointing to the throat property which will control
        the cylinder colors.  The default is None, which results in a unform
        pale blue for all throats.
    cmap : string or Matplotlib colormap object (default is 'jet')
        The color map to use when converting pore and throat properties to
        RGB colors.  Can either be a string indicating which color map to
        fetch from matplotlib.cmap, or an actual cmap object.
    kwargs : dict
        Any additional kwargs that are received are passed to the VPython
        ``canvas`` object.  Default options are:

        *'height' = 500* - Height of canvas

        *'width' = 800* - Width of canvas

        *'background' = [0, 0, 0]* - Sets the background color of canvas

        *'ambient' = [0.2, 0.2, 0.3]* - Sets the brightness of lighting

    Returns
    -------
    canvas : VPython Canvas object
        The canvas object containing the generated scene. The object has
        several useful methods.

    Notes
    -----
    **Important**

    a) This does not work in Spyder.  It should only be called from a Jupyter
    Notebook.

    b) This is only meant for relatively small networks.  For proper
    visualization use Paraview.

    """
    import matplotlib.pyplot as plt

    try:
        from vpython import canvas, vec, sphere, cylinder
    except ModuleNotFoundError:
        raise Exception('VPython must be installed to use this function')

    if type(cmap) == str:
        cmap = getattr(plt.cm, cmap)

    if Pcolor is None:
        Pcolor = [vec(230/255, 57/255, 0/255)]*network.Np
    else:
        a = cmap(network[Pcolor]/network[Pcolor].max())
        Pcolor = [vec(row[0], row[1], row[2]) for row in a]

    if Tcolor is None:
        Tcolor = [vec(51/255, 153/255, 255/255)]*network.Nt
    else:
        a = cmap(network[Tcolor]/network[Tcolor].max())
        Tcolor = [vec(row[0], row[1], row[2]) for row in a]

    # Set default values for canvas properties
    if 'background' not in kwargs.keys():
        kwargs['background'] = vec(1.0, 1.0, 1.0)
    if 'height' not in kwargs.keys():
        kwargs['height'] = 500
    if 'width' not in kwargs.keys():
        kwargs['width'] = 800
    # Parse any given values for canvas properties
    for item in kwargs.keys():
        try:
            kwargs[item] = vec(*kwargs[item])
        except TypeError:
            pass
    scene = canvas(title=network.name, **kwargs)

    for p in network.Ps:
        r = network[Psize][p]/2
        xyz = network['pore.coords'][p]
        c = Pcolor[p]
        sphere(pos=vec(*xyz), radius=r, color=c,
               shininess=.5)

    for t in network.Ts:
        head = network['throat.endpoints.head'][t]
        tail = network['throat.endpoints.tail'][t]
        v = tail - head
        r = network[Tsize][t]
        L = np.sqrt(np.sum((head-tail)**2))
        c = Tcolor[t]
        cylinder(pos=vec(*head), axis=vec(*v), opacity=1, size=vec(L, r, r),
                 color=c)

    return scene


def generate_base_points(num_points, domain_size, density_map=None,
                         reflect=True):
    r"""
    Generates a set of base points for passing into the Tessellation-based
    Network classes.  The points can be distributed in spherical, cylindrical,
    or rectilinear patterns, as well as 2D and 3D (disks and squares).

    Parameters
    ----------
    num_points : scalar
        The number of base points that lie within the domain.  Note that the
        actual number of points returned will be larger, with the extra points
        lying outside the domain.

    domain_size : list or array
        Controls the size and shape of the domain, as follows:

        **sphere** : If a single value is received, its treated as the radius
        [r] of a sphere centered on [0, 0, 0].

        **cylinder** : If a two-element list is received it's treated as the
        radius and height of a cylinder [r, z] positioned at [0, 0, 0] and
        extending in the positive z-direction.  If the z dimension is 0, a
        disk of radius r is created.

        **rectangle** : If a three element list is received, it's treated
        as the outer corner of rectangle [x, y, z] whose opposite corner lies
        at [0, 0, 0].  If the z dimension is 0, a rectangle of size X-by-Y is
        created.

    density_map : array, optional
        A an array that contains fractional values (0 < i < 1) indicating the
        liklihood that a point in that region should be kept.  The size of this
        array can be anything, but the shape must match the ``domain_size``;
        that is for a 3D network the shape of the ``density_map`` can be
        [10, 10, 10] or [50, 50, 50], depending on how important the resolution
        of the density distribution is.  For a 2D network the ``density_map``
        should be [10, 10].

        When specifying a custom probabiliy map is it recommended to also set
        values outside the given domain to zero.  If not, then the correct
        shape will still be returned, but with too few points in it.

    reflect : boolean
        If True, the the base points are generated as specified, the reflected
        about each face of the domain.  This essentially tricks the
        tessellation functions into creating smooth flat faces at the
        boundaries once these excess pores are trimmed.

    Notes
    -----
    The reflection approach tends to create larger pores near the surfaces, so
    it might be necessary to use the ``density_map`` argument to specify a
    slightly higher density of points near the surfaces.

    The ``Voronoi``, ``Delaunay``, ``Gabriel``, and ``DelunayVoronoiDual``
    classes can *techncially* handle base points with spherical or cylindrical
    domains, but the reflection across round surfaces does not create perfect
    Voronoi cells so the surfaces will not be smooth.


    Examples
    --------
    The following generates a spherical array with higher values near the core.
    It uses a distance transform to create a sphere of radius 10, then a
    second distance transform to create larger values in the center away from
    the sphere surface.  These distance values could be further skewed by
    applying a power, with values higher than 1 resulting in higher values in
    the core, and fractional values smoothinging them out a bit.

    >>> import openpnm as op
    >>> import scipy as sp
    >>> import scipy.ndimage as spim
    >>> im = np.ones([21, 21, 21], dtype=int)
    >>> im[10, 10, 10] = 0
    >>> im = spim.distance_transform_edt(im) <= 20  # Create sphere of 1's
    >>> prob = spim.distance_transform_edt(im)
    >>> prob = prob / np.amax(prob)  # Normalize between 0 and 1
    >>> pts = op.topotools.generate_base_points(num_points=50,
    ...                                         domain_size=[1, 1, 1],
    ...                                         density_map=prob)
    >>> net = op.network.DelaunayVoronoiDual(points=pts, shape=[1, 1, 1])

    """
    def _try_points(num_points, prob):
        prob = np.atleast_3d(prob)
        prob = np.array(prob)/np.amax(prob)  # Ensure prob is normalized
        base_pts = []
        N = 0
        while N < num_points:
            pt = sp.random.rand(3)  # Generate a point
            # Test whether to keep it or not
            [indx, indy, indz] = np.floor(pt*np.shape(prob)).astype(int)
            if sp.random.rand(1) <= prob[indx][indy][indz]:
                base_pts.append(pt)
                N += 1
        base_pts = np.array(base_pts)
        return base_pts

    if len(domain_size) == 1:  # Spherical
        domain_size = np.array(domain_size)
        r = domain_size[0]
        if density_map is None:
            # Make an image of a sphere filled with ones and use _try_points
            density_map = np.ones([41, 41, 41])
            density_map[20, 20, 20] = 0
            density_map = spim.distance_transform_edt(density_map) < 20
        base_pts = _try_points(num_points, density_map)
        # Convert to spherical coordinates
        [X, Y, Z] = np.array(base_pts - [0.5, 0.5, 0.5]).T
        r = 2*np.sqrt(X**2 + Y**2 + Z**2)*domain_size[0]
        theta = 2*np.arctan(Y/X)
        phi = 2*np.arctan(np.sqrt(X**2 + Y**2)/Z)
        # Trim points outside the domain (from improper prob images)
        inds = r <= domain_size[0]
        [r, theta, phi] = [r[inds], theta[inds], phi[inds]]
        # Reflect base points across perimeter
        if reflect:
            r, theta, phi = reflect_base_points(np.vstack((r, theta, phi)),
                                                domain_size)
        # Convert to Cartesean coordinates
        X = r*np.cos(theta)*np.sin(phi)
        Y = r*np.sin(theta)*np.sin(phi)
        Z = r*np.cos(phi)
        base_pts = np.vstack([X, Y, Z]).T

    elif len(domain_size) == 2:  # Cylindrical or Disk
        domain_size = np.array(domain_size)
        if density_map is None:
            density_map = np.ones([41, 41, 41])
            density_map[20, 20, :] = 0
            if domain_size[1] == 0:  # Disk
                density_map = density_map[:, :, 0]
            density_map = spim.distance_transform_edt(density_map) < 20
        base_pts = _try_points(num_points, density_map)
        # Convert to cylindrical coordinates
        [X, Y, Z] = np.array(base_pts - [0.5, 0.5, 0]).T  # Center on z-axis
        r = 2*np.sqrt(X**2 + Y**2)*domain_size[0]
        theta = 2*np.arctan(Y/X)
        z = Z*domain_size[1]
        # Trim points outside the domain (from improper prob images)
        inds = r <= domain_size[0]
        [r, theta, z] = [r[inds], theta[inds], z[inds]]
        inds = ~((z > domain_size[1]) + (z < 0))
        [r, theta, z] = [r[inds], theta[inds], z[inds]]
        if reflect:
            r, theta, z = reflect_base_points(np.vstack([r, theta, z]),
                                              domain_size)
        # Convert to Cartesean coordinates
        X = r*np.cos(theta)
        Y = r*np.sin(theta)
        Z = z
        base_pts = np.vstack([X, Y, Z]).T

    elif len(domain_size) == 3:  # Cube or square
        if density_map is None:
            density_map = np.ones([41, 41, 41])
            if domain_size[2] == 0:
                density_map = density_map[:, :, 0]
        base_pts = _try_points(num_points, density_map)
        base_pts = base_pts*domain_size
        if reflect:
            base_pts = reflect_base_points(base_pts, domain_size)

    return base_pts


def reflect_base_points(base_pts, domain_size):
    r'''
    Helper function for relecting a set of points about the faces of a
    given domain.

    Parameters
    ----------
    base_pts : array_like
        The coordinates of the base_pts to be reflected in the coordinate
        system corresponding to the the domain as follows:

        **spherical** : [r, theta, phi]
        **cylindrical** or **circular** : [r, theta, z]
        **rectangular** or **square** : [x, y, z]

    domain_size : list or array
        Controls the size and shape of the domain, as follows:

        **sphere** : If a single value is received, its treated as the radius
        [r] of a sphere centered on [0, 0, 0].

        **cylinder** : If a two-element list is received it's treated as the
        radius and height of a cylinder [r, z] positioned at [0, 0, 0] and
        extending in the positive z-direction.  If the z dimension is 0, a
        disk of radius r is created.

        **rectangle** : If a three element list is received, it's treated
        as the outer corner of rectangle [x, y, z] whose opposite corner lies
        at [0, 0, 0].  If the z dimension is 0, a rectangle of size X-by-Y is
        created.

    '''
    domain_size = np.array(domain_size)
    if len(domain_size) == 1:
        r, theta, phi = base_pts
        new_r = 2*domain_size[0] - r
        r = np.hstack([r, new_r])
        theta = np.hstack([theta, theta])
        phi = np.hstack([phi, phi])
        base_pts = np.vstack((r, theta, phi))
    if len(domain_size) == 2:
        r, theta, z = base_pts
        new_r = 2*domain_size[0] - r
        r = np.hstack([r, new_r])
        theta = np.hstack([theta, theta])
        z = np.hstack([z, z])
        if domain_size[1] != 0:  # If not a disk
            r = np.hstack([r, r, r])
            theta = np.hstack([theta, theta, theta])
            z = np.hstack([z, -z, 2-z])
        base_pts = np.vstack((r, theta, z))
    elif len(domain_size) == 3:
        Nx, Ny, Nz = domain_size
        # Reflect base points about all 6 faces
        orig_pts = base_pts
        base_pts = np.vstack((base_pts,
                              [-1, 1, 1] * orig_pts + [2.0 * Nx, 0, 0]))
        base_pts = np.vstack((base_pts, [-1, 1, 1] * orig_pts))
        base_pts = np.vstack((base_pts,
                              [1, -1, 1] * orig_pts + [0, 2.0 * Ny, 0]))
        base_pts = np.vstack((base_pts, [1, -1, 1] * orig_pts))
        if domain_size[2] != 0:
            base_pts = np.vstack((base_pts,
                                  [1, 1, -1] * orig_pts + [0, 0, 2.0 * Nz]))
            base_pts = np.vstack((base_pts, [1, 1, -1] * orig_pts))
    return base_pts


def find_clusters(network, mask=[], t_labels=False):
    r"""
    Identify connected clusters of pores in the network.  This method can
    also return a list of throat cluster numbers, which correspond to the
    cluster numbers of the pores to which the throat is connected.  Either
    site and bond percolation can be considered, see description of input
    arguments for details.

    Parameters
    ----------
    network : OpenPNM Network Object
        The network

    mask : array_like, boolean
        A list of active bonds or sites (throats or pores).  If the mask is
        Np long, then the method will perform a site percolation, and if
        the mask is Nt long bond percolation will be performed.

    Returns
    -------
    A tuple containing an Np long list of pore cluster labels, and an Nt-long
    list of throat cluster labels.  The label numbers correspond such that
    pores and throats with the same label are part of the same cluster.

    Examples
    --------
    >>> import openpnm as op
    >>> from scipy import rand
    >>> pn = op.network.Cubic(shape=[25, 25, 1])
    >>> pn['pore.seed'] = rand(pn.Np)
    >>> pn['throat.seed'] = rand(pn.Nt)


    """
    # Parse the input arguments
    mask = np.array(mask, ndmin=1)
    if mask.dtype != bool:
        raise Exception('Mask must be a boolean array of Np or Nt length')

    # If pore mask was given perform site percolation
    if np.size(mask) == network.Np:
        (p_clusters, t_clusters) = _site_percolation(network, mask)
    # If pore mask was given perform bond percolation
    elif np.size(mask) == network.Nt:
        (p_clusters, t_clusters) = _bond_percolation(network, mask)
    else:
        raise Exception('Mask received was neither Nt nor Np long')

    return (p_clusters, t_clusters)


def _site_percolation(network, pmask):
    r"""
    This private method is called by 'find_clusters'
    """
    # Find throats that produce site percolation
    conns = np.copy(network['throat.conns'])
    conns[:, 0] = pmask[conns[:, 0]]
    conns[:, 1] = pmask[conns[:, 1]]
    # Only if both pores are True is the throat set to True
    tmask = np.all(conns, axis=1)

    # Perform the clustering using scipy.csgraph
    csr = network.create_adjacency_matrix(weights=tmask, fmt='csr',
                                          drop_zeros=True)
    clusters = sprs.csgraph.connected_components(csgraph=csr,
                                                 directed=False)[1]

    # Adjust cluster numbers such that non-invaded pores are labelled -1
    # Note: The following line also takes care of assigning cluster numbers
    # to single isolated invaded pores
    p_clusters = (clusters + 1)*(pmask) - 1
    # Label invaded throats with their neighboring pore's label
    t_clusters = clusters[network['throat.conns']]
    ind = (t_clusters[:, 0] == t_clusters[:, 1])
    t_clusters = t_clusters[:, 0]
    # Label non-invaded throats with -1
    t_clusters[~ind] = -1

    return (p_clusters, t_clusters)


def _bond_percolation(network, tmask):
    r"""
    This private method is called by 'find_clusters'
    """
    # Perform the clustering using scipy.csgraph
    csr = network.create_adjacency_matrix(weights=tmask, fmt='csr',
                                          drop_zeros=True)
    clusters = sprs.csgraph.connected_components(csgraph=csr,
                                                 directed=False)[1]

    # Convert clusters to a more usable output:
    # Find pores attached to each invaded throats
    Ps = network.find_connected_pores(throats=tmask, flatten=True)
    # Adjust cluster numbers such that non-invaded pores are labelled -1
    p_clusters = (clusters + 1)*(network.tomask(pores=Ps).astype(int)) - 1
    # Label invaded throats with their neighboring pore's label
    t_clusters = clusters[network['throat.conns']][:, 0]
    # Label non-invaded throats with -1
    t_clusters[~tmask] = -1

    return (p_clusters, t_clusters)


def add_boundary_pores(network, pores, offset=None, move_to=None,
                       apply_label='boundary'):
    r"""
    This method uses ``clone_pores`` to clone the input pores, then shifts
    them the specified amount and direction, then applies the given label.

    Parameters
    ----------
    pores : array_like
        List of pores to offset.  If no pores are specified, then it
        assumes that all surface pores are to be cloned.

    offset : 3 x 1 array
        The distance in vector form which the cloned boundary pores should
        be offset.  Either this, or ``move_to`` must be specified.

    move_to : 3 x 1 array
        The location to move the boundary pores to.  A value of ``None``
        indicates that no translation should be applied in that axis.  For
        instance, ``[None, None, 0]`` indicates that the boundary pores should
        moved along the z-axis to the specified location.  Either this or
        ``offset`` must be specified.

    apply_label : string
        This label is applied to the boundary pores.  Default is
        'boundary'.

    Examples
    --------
    >>> import openpnm as op
    >>> pn = op.network.Cubic(shape=[5, 5, 5])
    >>> print(pn.Np)  # Confirm initial Network size
    125
    >>> Ps = pn.pores('top')  # Select pores on top face
    >>> pn.add_boundary_pores(labels=['top'])
    >>> print(pn.Np)  # Confirm addition of 25 new pores
    150

    """
    # Parse the input pores
    Ps = np.array(pores, ndmin=1)
    if Ps.dtype is bool:
        Ps = network.toindices(Ps)
    if np.size(pores) == 0:  # Handle an empty array if given
        return np.array([], dtype=sp.int64)
    # Clone the specifed pores
    clone_pores(network=network, pores=Ps)
    newPs = network.pores('pore.clone')
    del network['pore.clone']
    newTs = network.throats('clone')
    del network['throat.clone']
    if offset is not None:  # Offset the cloned pores
        network['pore.coords'][newPs] += offset
    if move_to is not None:  # Move the cloned pores
        for i, d in enumerate(move_to):
            if d is not None:
                temp = network['pore.coords'][newPs]
                temp[:, i] = d
                network['pore.coords'][newPs] = temp
    # Apply labels to boundary pores (trim leading 'pores' if present)
    label = apply_label.split('.')[-1]
    plabel = 'pore.' + label
    tlabel = 'throat.' + label
    network[plabel] = False
    network[plabel][newPs] = True
    network[tlabel] = False
    network[tlabel][newTs] = True


def find_path(network, pore_pairs, weights=None):
    r"""
    Find the shortest path between pairs of pores.

    Parameters
    ----------
    network : OpenPNM Network Object
        The Network object on which the search should be performed

    pore_pairs : array_like
        An N x 2 array containing N pairs of pores for which the shortest
        path is sought.

    weights : array_like, optional
        An Nt-long list of throat weights for the search.  Typically this
        would be the throat lengths, but could also be used to represent
        the phase configuration.  If no weights are given then the
        standard topological connections of the Network are used.

    Returns
    -------
    A dictionary containing both the pores and throats that define the
    shortest path connecting each pair of input pores.

    Notes
    -----
    The shortest path is found using Dijkstra's algorithm included in the
    scipy.sparse.csgraph module

    TODO: The returned throat path contains the correct values, but not
    necessarily in the true order

    Examples
    --------
    >>> import openpnm as op
    >>> pn = op.network.Cubic(shape=[3, 3, 3])
    >>> a = op.topotools.find_path(network=pn, pore_pairs=[[0, 4], [0, 10]])
    >>> a['pores']
    [array([0, 1, 4]), array([ 0,  1, 10])]
    >>> a['throats']
    [array([ 0, 19]), array([ 0, 37])]
    """
    Ps = np.array(pore_pairs, ndmin=2)
    if weights is None:
        weights = np.ones_like(network.Ts)
    graph = network.create_adjacency_matrix(weights=weights, fmt='csr',
                                            drop_zeros=False)
    paths = csgraph.dijkstra(csgraph=graph, indices=Ps[:, 0],
                             return_predecessors=True)[1]
    pores = []
    throats = []
    for row in range(0, np.shape(Ps)[0]):
        j = Ps[row][1]
        ans = []
        while paths[row][j] > -9999:
            ans.append(j)
            j = paths[row][j]
        ans.append(Ps[row][0])
        ans.reverse()
        pores.append(np.array(ans, dtype=int))
        Ts = network.find_neighbor_throats(pores=ans, mode='xnor')
        throats.append(np.array(Ts, dtype=int))
    pdict = PrintableDict
    dict_ = pdict(**{'pores': pores, 'throats': throats})
    return dict_


def iscoplanar(coords):
    r'''
    Determines if given pores are coplanar with each other

    Parameters
    ----------
    coords : array_like
        List of pore coords to check for coplanarity.  At least 3 pores are
        required.

    Returns
    -------
    A boolean value of whether given points are coplanar (True) or not (False)
    '''
    coords = np.array(coords, ndmin=1)
    if np.shape(coords)[0] < 3:
        raise Exception('At least 3 input pores are required')

    Px = coords[:, 0]
    Py = coords[:, 1]
    Pz = coords[:, 2]

    # Do easy check first, for common coordinate
    if np.shape(np.unique(Px))[0] == 1:
        return True
    if np.shape(np.unique(Py))[0] == 1:
        return True
    if np.shape(np.unique(Pz))[0] == 1:
        return True

    # Perform rigorous check using vector algebra
    # Grab first basis vector from list of coords
    n1 = np.array((Px[1] - Px[0], Py[1] - Py[0], Pz[1] - Pz[0])).T
    n = np.array([0.0, 0.0, 0.0])
    i = 1
    while n.sum() == 0:
        if i >= (np.size(Px) - 1):
            logger.warning('No valid basis vectors found')
            return False
        # Chose a secon basis vector
        n2 = np.array((Px[i+1] - Px[i], Py[i+1] - Py[i], Pz[i+1] - Pz[i])).T
        # Find their cross product
        n = np.cross(n1, n2)
        i += 1
    # Create vectors between all other pairs of points
    r = np.array((Px[1:-1] - Px[0], Py[1:-1] - Py[0], Pz[1:-1] - Pz[0]))
    # Ensure they all lie on the same plane
    n_dot = np.dot(n, r)

    if np.sum(np.absolute(n_dot)) == 0:
        return True
    else:
        return False<|MERGE_RESOLUTION|>--- conflicted
+++ resolved
@@ -1272,17 +1272,7 @@
             return
         if sum(dims) == 2:
             r = 0.75
-<<<<<<< HEAD
             theta = sp.linspace(0, 2*sp.pi, int(npts), dtype=float)
-            x = r*sp.cos(theta)
-            y = r*sp.sin(theta)
-            markers = sp.vstack((x, y)).T
-        if sum(dims) == 3:
-            r = 1.00
-            indices = sp.arange(0, int(npts), dtype=float) + 0.5
-            phi = sp.arccos(1 - 2*indices/npts)
-=======
-            theta = sp.linspace(0, 2*sp.pi, npts, dtype=float)
             x = r*np.cos(theta)
             y = r*np.sin(theta)
             markers = np.vstack((x, y)).T
@@ -1290,7 +1280,6 @@
             r = 1.00
             indices = np.arange(0, npts, dtype=float) + 0.5
             phi = np.arccos(1 - 2*indices/npts)
->>>>>>> 3e60baf0
             theta = sp.pi * (1 + 5**0.5) * indices
             x = r*np.cos(theta) * np.sin(phi)
             y = r*np.sin(theta) * np.sin(phi)
