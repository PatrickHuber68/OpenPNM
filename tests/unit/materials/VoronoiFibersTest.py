--- conflicted
+++ resolved
@@ -59,9 +59,5 @@
     for item in t.__dir__():
         if item.startswith('test'):
             print('running test: '+item)
-<<<<<<< HEAD
             t.__getattribute__(item)()
-=======
-            t.__getattribute__(item)()
-    self = t
->>>>>>> caa0b1dd
+    self = t